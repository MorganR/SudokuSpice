--- conflicted
+++ resolved
@@ -16,11 +16,7 @@
   source:
     remote:
       path: SudokuSpice/ConstraintBased/Constraints/IConstraint.cs
-<<<<<<< HEAD
-      branch: master
-=======
       branch: init-or-not-init
->>>>>>> c8198ec5
       repo: https://github.com/MorganR/SudokuSpice.git
     id: IConstraint
     path: ../SudokuSpice/ConstraintBased/Constraints/IConstraint.cs
@@ -51,11 +47,7 @@
   source:
     remote:
       path: SudokuSpice/ConstraintBased/Constraints/IConstraint.cs
-<<<<<<< HEAD
-      branch: master
-=======
       branch: init-or-not-init
->>>>>>> c8198ec5
       repo: https://github.com/MorganR/SudokuSpice.git
     id: TryConstrain
     path: ../SudokuSpice/ConstraintBased/Constraints/IConstraint.cs
