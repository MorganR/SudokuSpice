--- conflicted
+++ resolved
@@ -16,11 +16,7 @@
   source:
     remote:
       path: SudokuSpice/ConstraintBased/Constraints/RowUniquenessConstraint.cs
-<<<<<<< HEAD
-      branch: master
-=======
       branch: init-or-not-init
->>>>>>> c8198ec5
       repo: https://github.com/MorganR/SudokuSpice.git
     id: RowUniquenessConstraint
     path: ../SudokuSpice/ConstraintBased/Constraints/RowUniquenessConstraint.cs
@@ -60,11 +56,7 @@
   source:
     remote:
       path: SudokuSpice/ConstraintBased/Constraints/RowUniquenessConstraint.cs
-<<<<<<< HEAD
-      branch: master
-=======
       branch: init-or-not-init
->>>>>>> c8198ec5
       repo: https://github.com/MorganR/SudokuSpice.git
     id: TryConstrain
     path: ../SudokuSpice/ConstraintBased/Constraints/RowUniquenessConstraint.cs
