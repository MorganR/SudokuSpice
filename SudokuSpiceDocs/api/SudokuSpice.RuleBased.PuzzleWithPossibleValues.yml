### YamlMime:ManagedReference
items:
- uid: SudokuSpice.RuleBased.PuzzleWithPossibleValues
  commentId: T:SudokuSpice.RuleBased.PuzzleWithPossibleValues
  id: PuzzleWithPossibleValues
  parent: SudokuSpice.RuleBased
  children:
  - SudokuSpice.RuleBased.PuzzleWithPossibleValues.#ctor(SudokuSpice.Puzzle)
  - SudokuSpice.RuleBased.PuzzleWithPossibleValues.#ctor(SudokuSpice.RuleBased.PuzzleWithPossibleValues)
  - SudokuSpice.RuleBased.PuzzleWithPossibleValues.#ctor(System.Int32)
  - SudokuSpice.RuleBased.PuzzleWithPossibleValues.#ctor(System.Nullable{System.Int32}[0:,0:])
  - SudokuSpice.RuleBased.PuzzleWithPossibleValues.AllPossibleValues
  - SudokuSpice.RuleBased.PuzzleWithPossibleValues.AllPossibleValuesSpan
  - SudokuSpice.RuleBased.PuzzleWithPossibleValues.CopyFrom(System.Nullable{System.Int32}[0:,0:])
  - SudokuSpice.RuleBased.PuzzleWithPossibleValues.DeepCopy
  - SudokuSpice.RuleBased.PuzzleWithPossibleValues.GetPossibleValues(SudokuSpice.Coordinate@)
  - SudokuSpice.RuleBased.PuzzleWithPossibleValues.GetUnsetCoords
  - SudokuSpice.RuleBased.PuzzleWithPossibleValues.IntersectPossibleValues(SudokuSpice.Coordinate@,SudokuSpice.RuleBased.BitVector)
  - SudokuSpice.RuleBased.PuzzleWithPossibleValues.Item(SudokuSpice.Coordinate@)
  - SudokuSpice.RuleBased.PuzzleWithPossibleValues.Item(System.Int32,System.Int32)
  - SudokuSpice.RuleBased.PuzzleWithPossibleValues.NumEmptySquares
  - SudokuSpice.RuleBased.PuzzleWithPossibleValues.NumSetSquares
  - SudokuSpice.RuleBased.PuzzleWithPossibleValues.NumSquares
  - SudokuSpice.RuleBased.PuzzleWithPossibleValues.ResetPossibleValues(SudokuSpice.Coordinate@)
  - SudokuSpice.RuleBased.PuzzleWithPossibleValues.SetPossibleValues(SudokuSpice.Coordinate@,SudokuSpice.RuleBased.BitVector)
  - SudokuSpice.RuleBased.PuzzleWithPossibleValues.Size
  - SudokuSpice.RuleBased.PuzzleWithPossibleValues.ToString
  langs:
  - csharp
  - vb
  name: PuzzleWithPossibleValues
  nameWithType: PuzzleWithPossibleValues
  fullName: SudokuSpice.RuleBased.PuzzleWithPossibleValues
  type: Class
  source:
    remote:
      path: SudokuSpice/RuleBased/PuzzleWithPossibleValues.cs
<<<<<<< HEAD
      branch: master
=======
      branch: init-or-not-init
>>>>>>> c8198ec5
      repo: https://github.com/MorganR/SudokuSpice.git
    id: PuzzleWithPossibleValues
    path: ../SudokuSpice/RuleBased/PuzzleWithPossibleValues.cs
    startLine: 6
  assemblies:
  - SudokuSpice
  namespace: SudokuSpice.RuleBased
  summary: Stores a puzzle&apos;s data and associated possible values.
  example: []
  syntax:
    content: 'public class PuzzleWithPossibleValues : object, IPuzzleWithPossibleValues<PuzzleWithPossibleValues>, IPuzzle<PuzzleWithPossibleValues>, IReadOnlyPuzzleWithMutablePossibleValues, IReadOnlyPuzzleWithPossibleValues, IReadOnlyPuzzle, IPossibleValues, IReadOnlyPossibleValues'
    content.vb: >-
      Public Class PuzzleWithPossibleValues
          Inherits Object
          Implements IPuzzleWithPossibleValues(Of PuzzleWithPossibleValues), IPuzzle(Of PuzzleWithPossibleValues), IReadOnlyPuzzleWithMutablePossibleValues, IReadOnlyPuzzleWithPossibleValues, IReadOnlyPuzzle, IPossibleValues, IReadOnlyPossibleValues
  inheritance:
  - System.Object
  implements:
  - SudokuSpice.RuleBased.IPuzzleWithPossibleValues{SudokuSpice.RuleBased.PuzzleWithPossibleValues}
  - SudokuSpice.IPuzzle{SudokuSpice.RuleBased.PuzzleWithPossibleValues}
  - SudokuSpice.RuleBased.IReadOnlyPuzzleWithMutablePossibleValues
  - SudokuSpice.RuleBased.IReadOnlyPuzzleWithPossibleValues
  - SudokuSpice.IReadOnlyPuzzle
  - SudokuSpice.RuleBased.IPossibleValues
  - SudokuSpice.RuleBased.IReadOnlyPossibleValues
  modifiers.csharp:
  - public
  - class
  modifiers.vb:
  - Public
  - Class
- uid: SudokuSpice.RuleBased.PuzzleWithPossibleValues.Size
  commentId: P:SudokuSpice.RuleBased.PuzzleWithPossibleValues.Size
  id: Size
  parent: SudokuSpice.RuleBased.PuzzleWithPossibleValues
  langs:
  - csharp
  - vb
  name: Size
  nameWithType: PuzzleWithPossibleValues.Size
  fullName: SudokuSpice.RuleBased.PuzzleWithPossibleValues.Size
  type: Property
  source:
    remote:
      path: SudokuSpice/RuleBased/PuzzleWithPossibleValues.cs
<<<<<<< HEAD
      branch: master
=======
      branch: init-or-not-init
>>>>>>> c8198ec5
      repo: https://github.com/MorganR/SudokuSpice.git
    id: Size
    path: ../SudokuSpice/RuleBased/PuzzleWithPossibleValues.cs
    startLine: 12
  assemblies:
  - SudokuSpice
  namespace: SudokuSpice.RuleBased
  summary: "\nProvides read-only access to a puzzle&apos;s data.\n"
  example: []
  syntax:
    content: public int Size { get; }
    parameters: []
    return:
      type: System.Int32
    content.vb: Public ReadOnly Property Size As Integer
  overload: SudokuSpice.RuleBased.PuzzleWithPossibleValues.Size*
  implements:
  - SudokuSpice.IReadOnlyPuzzle.Size
  modifiers.csharp:
  - public
  - get
  modifiers.vb:
  - Public
  - ReadOnly
- uid: SudokuSpice.RuleBased.PuzzleWithPossibleValues.NumSquares
  commentId: P:SudokuSpice.RuleBased.PuzzleWithPossibleValues.NumSquares
  id: NumSquares
  parent: SudokuSpice.RuleBased.PuzzleWithPossibleValues
  langs:
  - csharp
  - vb
  name: NumSquares
  nameWithType: PuzzleWithPossibleValues.NumSquares
  fullName: SudokuSpice.RuleBased.PuzzleWithPossibleValues.NumSquares
  type: Property
  source:
    remote:
      path: SudokuSpice/RuleBased/PuzzleWithPossibleValues.cs
<<<<<<< HEAD
      branch: master
=======
      branch: init-or-not-init
>>>>>>> c8198ec5
      repo: https://github.com/MorganR/SudokuSpice.git
    id: NumSquares
    path: ../SudokuSpice/RuleBased/PuzzleWithPossibleValues.cs
    startLine: 14
  assemblies:
  - SudokuSpice
  namespace: SudokuSpice.RuleBased
  summary: "\nProvides read-only access to a puzzle&apos;s data.\n"
  example: []
  syntax:
    content: public int NumSquares { get; }
    parameters: []
    return:
      type: System.Int32
    content.vb: Public ReadOnly Property NumSquares As Integer
  overload: SudokuSpice.RuleBased.PuzzleWithPossibleValues.NumSquares*
  implements:
  - SudokuSpice.IReadOnlyPuzzle.NumSquares
  modifiers.csharp:
  - public
  - get
  modifiers.vb:
  - Public
  - ReadOnly
- uid: SudokuSpice.RuleBased.PuzzleWithPossibleValues.NumEmptySquares
  commentId: P:SudokuSpice.RuleBased.PuzzleWithPossibleValues.NumEmptySquares
  id: NumEmptySquares
  parent: SudokuSpice.RuleBased.PuzzleWithPossibleValues
  langs:
  - csharp
  - vb
  name: NumEmptySquares
  nameWithType: PuzzleWithPossibleValues.NumEmptySquares
  fullName: SudokuSpice.RuleBased.PuzzleWithPossibleValues.NumEmptySquares
  type: Property
  source:
    remote:
      path: SudokuSpice/RuleBased/PuzzleWithPossibleValues.cs
<<<<<<< HEAD
      branch: master
=======
      branch: init-or-not-init
>>>>>>> c8198ec5
      repo: https://github.com/MorganR/SudokuSpice.git
    id: NumEmptySquares
    path: ../SudokuSpice/RuleBased/PuzzleWithPossibleValues.cs
    startLine: 16
  assemblies:
  - SudokuSpice
  namespace: SudokuSpice.RuleBased
  summary: "\nProvides read-only access to a puzzle&apos;s data.\n"
  example: []
  syntax:
    content: public int NumEmptySquares { get; }
    parameters: []
    return:
      type: System.Int32
    content.vb: Public ReadOnly Property NumEmptySquares As Integer
  overload: SudokuSpice.RuleBased.PuzzleWithPossibleValues.NumEmptySquares*
  implements:
  - SudokuSpice.IReadOnlyPuzzle.NumEmptySquares
  modifiers.csharp:
  - public
  - get
  modifiers.vb:
  - Public
  - ReadOnly
- uid: SudokuSpice.RuleBased.PuzzleWithPossibleValues.NumSetSquares
  commentId: P:SudokuSpice.RuleBased.PuzzleWithPossibleValues.NumSetSquares
  id: NumSetSquares
  parent: SudokuSpice.RuleBased.PuzzleWithPossibleValues
  langs:
  - csharp
  - vb
  name: NumSetSquares
  nameWithType: PuzzleWithPossibleValues.NumSetSquares
  fullName: SudokuSpice.RuleBased.PuzzleWithPossibleValues.NumSetSquares
  type: Property
  source:
    remote:
      path: SudokuSpice/RuleBased/PuzzleWithPossibleValues.cs
<<<<<<< HEAD
      branch: master
=======
      branch: init-or-not-init
>>>>>>> c8198ec5
      repo: https://github.com/MorganR/SudokuSpice.git
    id: NumSetSquares
    path: ../SudokuSpice/RuleBased/PuzzleWithPossibleValues.cs
    startLine: 18
  assemblies:
  - SudokuSpice
  namespace: SudokuSpice.RuleBased
  summary: "\nProvides read-only access to a puzzle&apos;s data.\n"
  example: []
  syntax:
    content: public int NumSetSquares { get; }
    parameters: []
    return:
      type: System.Int32
    content.vb: Public ReadOnly Property NumSetSquares As Integer
  overload: SudokuSpice.RuleBased.PuzzleWithPossibleValues.NumSetSquares*
  implements:
  - SudokuSpice.IReadOnlyPuzzle.NumSetSquares
  modifiers.csharp:
  - public
  - get
  modifiers.vb:
  - Public
  - ReadOnly
- uid: SudokuSpice.RuleBased.PuzzleWithPossibleValues.AllPossibleValues
  commentId: P:SudokuSpice.RuleBased.PuzzleWithPossibleValues.AllPossibleValues
  id: AllPossibleValues
  parent: SudokuSpice.RuleBased.PuzzleWithPossibleValues
  langs:
  - csharp
  - vb
  name: AllPossibleValues
  nameWithType: PuzzleWithPossibleValues.AllPossibleValues
  fullName: SudokuSpice.RuleBased.PuzzleWithPossibleValues.AllPossibleValues
  type: Property
  source:
    remote:
      path: SudokuSpice/RuleBased/PuzzleWithPossibleValues.cs
<<<<<<< HEAD
      branch: master
=======
      branch: init-or-not-init
>>>>>>> c8198ec5
      repo: https://github.com/MorganR/SudokuSpice.git
    id: AllPossibleValues
    path: ../SudokuSpice/RuleBased/PuzzleWithPossibleValues.cs
    startLine: 20
  assemblies:
  - SudokuSpice
  namespace: SudokuSpice.RuleBased
  summary: "\nProvides read-only access to a puzzle&apos;s data.\n"
  example: []
  syntax:
    content: public BitVector AllPossibleValues { get; }
    parameters: []
    return:
      type: SudokuSpice.RuleBased.BitVector
    content.vb: Public ReadOnly Property AllPossibleValues As BitVector
  overload: SudokuSpice.RuleBased.PuzzleWithPossibleValues.AllPossibleValues*
  implements:
  - SudokuSpice.RuleBased.IReadOnlyPossibleValues.AllPossibleValues
  modifiers.csharp:
  - public
  - get
  modifiers.vb:
  - Public
  - ReadOnly
- uid: SudokuSpice.RuleBased.PuzzleWithPossibleValues.AllPossibleValuesSpan
  commentId: P:SudokuSpice.RuleBased.PuzzleWithPossibleValues.AllPossibleValuesSpan
  id: AllPossibleValuesSpan
  parent: SudokuSpice.RuleBased.PuzzleWithPossibleValues
  langs:
  - csharp
  - vb
  name: AllPossibleValuesSpan
  nameWithType: PuzzleWithPossibleValues.AllPossibleValuesSpan
  fullName: SudokuSpice.RuleBased.PuzzleWithPossibleValues.AllPossibleValuesSpan
  type: Property
  source:
    remote:
      path: SudokuSpice/RuleBased/PuzzleWithPossibleValues.cs
<<<<<<< HEAD
      branch: master
=======
      branch: init-or-not-init
>>>>>>> c8198ec5
      repo: https://github.com/MorganR/SudokuSpice.git
    id: AllPossibleValuesSpan
    path: ../SudokuSpice/RuleBased/PuzzleWithPossibleValues.cs
    startLine: 22
  assemblies:
  - SudokuSpice
  namespace: SudokuSpice.RuleBased
  summary: Gets all the possible values for this puzzle.
  example: []
  syntax:
    content: public ReadOnlySpan<int> AllPossibleValuesSpan { get; }
    parameters: []
    return:
      type: ReadOnlySpan{System.Int32}
    content.vb: Public ReadOnly Property AllPossibleValuesSpan As ReadOnlySpan(Of Integer)
  overload: SudokuSpice.RuleBased.PuzzleWithPossibleValues.AllPossibleValuesSpan*
  implements:
  - SudokuSpice.IReadOnlyPuzzle.AllPossibleValuesSpan
  modifiers.csharp:
  - public
  - get
  modifiers.vb:
  - Public
  - ReadOnly
- uid: SudokuSpice.RuleBased.PuzzleWithPossibleValues.#ctor(System.Int32)
  commentId: M:SudokuSpice.RuleBased.PuzzleWithPossibleValues.#ctor(System.Int32)
  id: '#ctor(System.Int32)'
  parent: SudokuSpice.RuleBased.PuzzleWithPossibleValues
  langs:
  - csharp
  - vb
  name: PuzzleWithPossibleValues(Int32)
  nameWithType: PuzzleWithPossibleValues.PuzzleWithPossibleValues(Int32)
  fullName: SudokuSpice.RuleBased.PuzzleWithPossibleValues.PuzzleWithPossibleValues(System.Int32)
  type: Constructor
  source:
    remote:
      path: SudokuSpice/RuleBased/PuzzleWithPossibleValues.cs
<<<<<<< HEAD
      branch: master
=======
      branch: init-or-not-init
>>>>>>> c8198ec5
      repo: https://github.com/MorganR/SudokuSpice.git
    id: .ctor
    path: ../SudokuSpice/RuleBased/PuzzleWithPossibleValues.cs
    startLine: 33
  assemblies:
  - SudokuSpice
  namespace: SudokuSpice.RuleBased
  summary: "\nConstructs a new puzzle of the given side length.\n"
  example: []
  syntax:
    content: public PuzzleWithPossibleValues(int size)
    parameters:
    - id: size
      type: System.Int32
      description: "\nThe side-length for this Sudoku puzzle. Must be in the inclusive range [1, 31].\n"
    content.vb: Public Sub New(size As Integer)
  overload: SudokuSpice.RuleBased.PuzzleWithPossibleValues.#ctor*
  modifiers.csharp:
  - public
  modifiers.vb:
  - Public
- uid: SudokuSpice.RuleBased.PuzzleWithPossibleValues.#ctor(System.Nullable{System.Int32}[0:,0:])
  commentId: M:SudokuSpice.RuleBased.PuzzleWithPossibleValues.#ctor(System.Nullable{System.Int32}[0:,0:])
  id: '#ctor(System.Nullable{System.Int32}[0:,0:])'
  parent: SudokuSpice.RuleBased.PuzzleWithPossibleValues
  langs:
  - csharp
  - vb
  name: PuzzleWithPossibleValues(Nullable<Int32>[,])
  nameWithType: PuzzleWithPossibleValues.PuzzleWithPossibleValues(Nullable<Int32>[,])
  fullName: SudokuSpice.RuleBased.PuzzleWithPossibleValues.PuzzleWithPossibleValues(System.Nullable<System.Int32>[,])
  type: Constructor
  source:
    remote:
      path: SudokuSpice/RuleBased/PuzzleWithPossibleValues.cs
<<<<<<< HEAD
      branch: master
=======
      branch: init-or-not-init
>>>>>>> c8198ec5
      repo: https://github.com/MorganR/SudokuSpice.git
    id: .ctor
    path: ../SudokuSpice/RuleBased/PuzzleWithPossibleValues.cs
    startLine: 57
  assemblies:
  - SudokuSpice
  namespace: SudokuSpice.RuleBased
  summary: "\nConstructs a new puzzle backed by the given array.\n\nThe puzzle is backed directly by this array (i.e. modifying the array\nmodifies the puzzle, and vice-versa). If this is not what you want, see\n<xref href=\"SudokuSpice.RuleBased.PuzzleWithPossibleValues.CopyFrom(System.Nullable%7bSystem.Int32%7d%5b0%3a%2c0%3a%5d)\" data-throw-if-not-resolved=\"false\"></xref>. Note that all future modifications should be done\nthrough this puzzle object, else this will be in an incorrect state.\n"
  example: []
  syntax:
    content: public PuzzleWithPossibleValues(int? [, ] puzzleMatrix)
    parameters:
    - id: puzzleMatrix
      type: System.Nullable{System.Int32}[,]
      description: "\nThe data for this Sudoku puzzle. Preset squares should be set, and unset squares should\nbe null. The puzzle maintains a reference to this array.\n"
    content.vb: Public Sub New(puzzleMatrix As Integer?(,))
  overload: SudokuSpice.RuleBased.PuzzleWithPossibleValues.#ctor*
  nameWithType.vb: PuzzleWithPossibleValues.PuzzleWithPossibleValues(Nullable(Of Int32)(,))
  modifiers.csharp:
  - public
  modifiers.vb:
  - Public
  fullName.vb: SudokuSpice.RuleBased.PuzzleWithPossibleValues.PuzzleWithPossibleValues(System.Nullable(Of System.Int32)(,))
  name.vb: PuzzleWithPossibleValues(Nullable(Of Int32)(,))
- uid: SudokuSpice.RuleBased.PuzzleWithPossibleValues.#ctor(SudokuSpice.Puzzle)
  commentId: M:SudokuSpice.RuleBased.PuzzleWithPossibleValues.#ctor(SudokuSpice.Puzzle)
  id: '#ctor(SudokuSpice.Puzzle)'
  parent: SudokuSpice.RuleBased.PuzzleWithPossibleValues
  langs:
  - csharp
  - vb
  name: PuzzleWithPossibleValues(Puzzle)
  nameWithType: PuzzleWithPossibleValues.PuzzleWithPossibleValues(Puzzle)
  fullName: SudokuSpice.RuleBased.PuzzleWithPossibleValues.PuzzleWithPossibleValues(SudokuSpice.Puzzle)
  type: Constructor
  source:
    remote:
      path: SudokuSpice/RuleBased/PuzzleWithPossibleValues.cs
<<<<<<< HEAD
      branch: master
=======
      branch: init-or-not-init
>>>>>>> c8198ec5
      repo: https://github.com/MorganR/SudokuSpice.git
    id: .ctor
    path: ../SudokuSpice/RuleBased/PuzzleWithPossibleValues.cs
    startLine: 72
  assemblies:
  - SudokuSpice
  namespace: SudokuSpice.RuleBased
  summary: "\nConstructs a puzzle backed by the given <xref href=\"SudokuSpice.Puzzle\" data-throw-if-not-resolved=\"false\"></xref> object, but now with the\nability to track possible values.\n"
  example: []
  syntax:
    content: public PuzzleWithPossibleValues(Puzzle puzzle)
    parameters:
    - id: puzzle
      type: SudokuSpice.Puzzle
      description: "\nThe puzzle data to use. The puzzle maintains a reference to this object.\n"
    content.vb: Public Sub New(puzzle As Puzzle)
  overload: SudokuSpice.RuleBased.PuzzleWithPossibleValues.#ctor*
  modifiers.csharp:
  - public
  modifiers.vb:
  - Public
- uid: SudokuSpice.RuleBased.PuzzleWithPossibleValues.#ctor(SudokuSpice.RuleBased.PuzzleWithPossibleValues)
  commentId: M:SudokuSpice.RuleBased.PuzzleWithPossibleValues.#ctor(SudokuSpice.RuleBased.PuzzleWithPossibleValues)
  id: '#ctor(SudokuSpice.RuleBased.PuzzleWithPossibleValues)'
  parent: SudokuSpice.RuleBased.PuzzleWithPossibleValues
  langs:
  - csharp
  - vb
  name: PuzzleWithPossibleValues(PuzzleWithPossibleValues)
  nameWithType: PuzzleWithPossibleValues.PuzzleWithPossibleValues(PuzzleWithPossibleValues)
  fullName: SudokuSpice.RuleBased.PuzzleWithPossibleValues.PuzzleWithPossibleValues(SudokuSpice.RuleBased.PuzzleWithPossibleValues)
  type: Constructor
  source:
    remote:
      path: SudokuSpice/RuleBased/PuzzleWithPossibleValues.cs
<<<<<<< HEAD
      branch: master
=======
      branch: init-or-not-init
>>>>>>> c8198ec5
      repo: https://github.com/MorganR/SudokuSpice.git
    id: .ctor
    path: ../SudokuSpice/RuleBased/PuzzleWithPossibleValues.cs
    startLine: 83
  assemblies:
  - SudokuSpice
  namespace: SudokuSpice.RuleBased
  summary: "\nA deep copy constructor for an existing puzzle.\n"
  example: []
  syntax:
    content: public PuzzleWithPossibleValues(PuzzleWithPossibleValues existing)
    parameters:
    - id: existing
      type: SudokuSpice.RuleBased.PuzzleWithPossibleValues
    content.vb: Public Sub New(existing As PuzzleWithPossibleValues)
  overload: SudokuSpice.RuleBased.PuzzleWithPossibleValues.#ctor*
  modifiers.csharp:
  - public
  modifiers.vb:
  - Public
- uid: SudokuSpice.RuleBased.PuzzleWithPossibleValues.CopyFrom(System.Nullable{System.Int32}[0:,0:])
  commentId: M:SudokuSpice.RuleBased.PuzzleWithPossibleValues.CopyFrom(System.Nullable{System.Int32}[0:,0:])
  id: CopyFrom(System.Nullable{System.Int32}[0:,0:])
  parent: SudokuSpice.RuleBased.PuzzleWithPossibleValues
  langs:
  - csharp
  - vb
  name: CopyFrom(Nullable<Int32>[,])
  nameWithType: PuzzleWithPossibleValues.CopyFrom(Nullable<Int32>[,])
  fullName: SudokuSpice.RuleBased.PuzzleWithPossibleValues.CopyFrom(System.Nullable<System.Int32>[,])
  type: Method
  source:
    remote:
      path: SudokuSpice/RuleBased/PuzzleWithPossibleValues.cs
<<<<<<< HEAD
      branch: master
=======
      branch: init-or-not-init
>>>>>>> c8198ec5
      repo: https://github.com/MorganR/SudokuSpice.git
    id: CopyFrom
    path: ../SudokuSpice/RuleBased/PuzzleWithPossibleValues.cs
    startLine: 90
  assemblies:
  - SudokuSpice
  namespace: SudokuSpice.RuleBased
  summary: Creates a new puzzle with a copy of the given matrix.
  example: []
  syntax:
    content: public static PuzzleWithPossibleValues CopyFrom(int? [, ] matrix)
    parameters:
    - id: matrix
      type: System.Nullable{System.Int32}[,]
    return:
      type: SudokuSpice.RuleBased.PuzzleWithPossibleValues
    content.vb: Public Shared Function CopyFrom(matrix As Integer?(,)) As PuzzleWithPossibleValues
  overload: SudokuSpice.RuleBased.PuzzleWithPossibleValues.CopyFrom*
  nameWithType.vb: PuzzleWithPossibleValues.CopyFrom(Nullable(Of Int32)(,))
  modifiers.csharp:
  - public
  - static
  modifiers.vb:
  - Public
  - Shared
  fullName.vb: SudokuSpice.RuleBased.PuzzleWithPossibleValues.CopyFrom(System.Nullable(Of System.Int32)(,))
  name.vb: CopyFrom(Nullable(Of Int32)(,))
- uid: SudokuSpice.RuleBased.PuzzleWithPossibleValues.DeepCopy
  commentId: M:SudokuSpice.RuleBased.PuzzleWithPossibleValues.DeepCopy
  id: DeepCopy
  parent: SudokuSpice.RuleBased.PuzzleWithPossibleValues
  langs:
  - csharp
  - vb
  name: DeepCopy()
  nameWithType: PuzzleWithPossibleValues.DeepCopy()
  fullName: SudokuSpice.RuleBased.PuzzleWithPossibleValues.DeepCopy()
  type: Method
  source:
    remote:
      path: SudokuSpice/RuleBased/PuzzleWithPossibleValues.cs
<<<<<<< HEAD
      branch: master
=======
      branch: init-or-not-init
>>>>>>> c8198ec5
      repo: https://github.com/MorganR/SudokuSpice.git
    id: DeepCopy
    path: ../SudokuSpice/RuleBased/PuzzleWithPossibleValues.cs
    startLine: 96
  assemblies:
  - SudokuSpice
  namespace: SudokuSpice.RuleBased
  summary: "\nCreates a deep-copy of this puzzle.\n"
  example: []
  syntax:
    content: public PuzzleWithPossibleValues DeepCopy()
    return:
      type: SudokuSpice.RuleBased.PuzzleWithPossibleValues
    content.vb: Public Function DeepCopy As PuzzleWithPossibleValues
  overload: SudokuSpice.RuleBased.PuzzleWithPossibleValues.DeepCopy*
  implements:
  - SudokuSpice.IPuzzle{SudokuSpice.RuleBased.PuzzleWithPossibleValues}.DeepCopy
  modifiers.csharp:
  - public
  modifiers.vb:
  - Public
- uid: SudokuSpice.RuleBased.PuzzleWithPossibleValues.Item(System.Int32,System.Int32)
  commentId: P:SudokuSpice.RuleBased.PuzzleWithPossibleValues.Item(System.Int32,System.Int32)
  id: Item(System.Int32,System.Int32)
  parent: SudokuSpice.RuleBased.PuzzleWithPossibleValues
  langs:
  - csharp
  - vb
  name: Item[Int32, Int32]
  nameWithType: PuzzleWithPossibleValues.Item[Int32, Int32]
  fullName: SudokuSpice.RuleBased.PuzzleWithPossibleValues.Item[System.Int32, System.Int32]
  type: Property
  source:
    remote:
      path: SudokuSpice/RuleBased/PuzzleWithPossibleValues.cs
<<<<<<< HEAD
      branch: master
=======
      branch: init-or-not-init
>>>>>>> c8198ec5
      repo: https://github.com/MorganR/SudokuSpice.git
    id: this[]
    path: ../SudokuSpice/RuleBased/PuzzleWithPossibleValues.cs
    startLine: 99
  assemblies:
  - SudokuSpice
  namespace: SudokuSpice.RuleBased
  summary: "\nGets or sets the current value of a given square. A square can be &apos;unset&apos; by setting\nits value to <code>null</code>.\n"
  example: []
  syntax:
    content: public int? this[int row, int col] { get; set; }
    parameters:
    - id: row
      type: System.Int32
    - id: col
      type: System.Int32
    return:
      type: System.Nullable{System.Int32}
    content.vb: Public Property Item(row As Integer, col As Integer) As Integer?
  overload: SudokuSpice.RuleBased.PuzzleWithPossibleValues.Item*
  implements:
  - SudokuSpice.IPuzzle{SudokuSpice.RuleBased.PuzzleWithPossibleValues}.Item(System.Int32,System.Int32)
  - SudokuSpice.IReadOnlyPuzzle.Item(System.Int32,System.Int32)
  nameWithType.vb: PuzzleWithPossibleValues.Item(Int32, Int32)
  modifiers.csharp:
  - public
  - get
  - set
  modifiers.vb:
  - Public
  fullName.vb: SudokuSpice.RuleBased.PuzzleWithPossibleValues.Item(System.Int32, System.Int32)
  name.vb: Item(Int32, Int32)
- uid: SudokuSpice.RuleBased.PuzzleWithPossibleValues.Item(SudokuSpice.Coordinate@)
  commentId: P:SudokuSpice.RuleBased.PuzzleWithPossibleValues.Item(SudokuSpice.Coordinate@)
  id: Item(SudokuSpice.Coordinate@)
  parent: SudokuSpice.RuleBased.PuzzleWithPossibleValues
  langs:
  - csharp
  - vb
  name: Item[Coordinate]
  nameWithType: PuzzleWithPossibleValues.Item[Coordinate]
  fullName: SudokuSpice.RuleBased.PuzzleWithPossibleValues.Item[SudokuSpice.Coordinate]
  type: Property
  source:
    remote:
      path: SudokuSpice/RuleBased/PuzzleWithPossibleValues.cs
<<<<<<< HEAD
      branch: master
=======
      branch: init-or-not-init
>>>>>>> c8198ec5
      repo: https://github.com/MorganR/SudokuSpice.git
    id: this[]
    path: ../SudokuSpice/RuleBased/PuzzleWithPossibleValues.cs
    startLine: 112
  assemblies:
  - SudokuSpice
  namespace: SudokuSpice.RuleBased
  summary: "\nProvides read and write access to a Sudoku puzzle.\n"
  example: []
  syntax:
    content: public int? this[in Coordinate c] { get; set; }
    parameters:
    - id: c
      type: SudokuSpice.Coordinate
      description: The location of the square to get/set the value of.
    return:
      type: System.Nullable{System.Int32}
      description: The value of the square at <code data-dev-comment-type="paramref" class="paramref">c</code>
    content.vb: Public Property Item(ByRef c As Coordinate) As Integer?
  overload: SudokuSpice.RuleBased.PuzzleWithPossibleValues.Item*
  implements:
  - SudokuSpice.IPuzzle{SudokuSpice.RuleBased.PuzzleWithPossibleValues}.Item(SudokuSpice.Coordinate@)
  - SudokuSpice.IReadOnlyPuzzle.Item(SudokuSpice.Coordinate@)
  nameWithType.vb: PuzzleWithPossibleValues.Item(ByRef Coordinate)
  modifiers.csharp:
  - public
  - get
  - set
  modifiers.vb:
  - Public
  fullName.vb: SudokuSpice.RuleBased.PuzzleWithPossibleValues.Item(ByRef SudokuSpice.Coordinate)
  name.vb: Item(ByRef Coordinate)
- uid: SudokuSpice.RuleBased.PuzzleWithPossibleValues.GetUnsetCoords
  commentId: M:SudokuSpice.RuleBased.PuzzleWithPossibleValues.GetUnsetCoords
  id: GetUnsetCoords
  parent: SudokuSpice.RuleBased.PuzzleWithPossibleValues
  langs:
  - csharp
  - vb
  name: GetUnsetCoords()
  nameWithType: PuzzleWithPossibleValues.GetUnsetCoords()
  fullName: SudokuSpice.RuleBased.PuzzleWithPossibleValues.GetUnsetCoords()
  type: Method
  source:
    remote:
      path: SudokuSpice/RuleBased/PuzzleWithPossibleValues.cs
<<<<<<< HEAD
      branch: master
=======
      branch: init-or-not-init
>>>>>>> c8198ec5
      repo: https://github.com/MorganR/SudokuSpice.git
    id: GetUnsetCoords
    path: ../SudokuSpice/RuleBased/PuzzleWithPossibleValues.cs
    startLine: 126
  assemblies:
  - SudokuSpice
  namespace: SudokuSpice.RuleBased
  summary: Gets a span of coordinates for all the unset squares.
  example: []
  syntax:
    content: public ReadOnlySpan<Coordinate> GetUnsetCoords()
    return:
      type: ReadOnlySpan{SudokuSpice.Coordinate}
    content.vb: Public Function GetUnsetCoords As ReadOnlySpan(Of Coordinate)
  overload: SudokuSpice.RuleBased.PuzzleWithPossibleValues.GetUnsetCoords*
  implements:
  - SudokuSpice.IReadOnlyPuzzle.GetUnsetCoords
  modifiers.csharp:
  - public
  modifiers.vb:
  - Public
- uid: SudokuSpice.RuleBased.PuzzleWithPossibleValues.ToString
  commentId: M:SudokuSpice.RuleBased.PuzzleWithPossibleValues.ToString
  id: ToString
  parent: SudokuSpice.RuleBased.PuzzleWithPossibleValues
  langs:
  - csharp
  - vb
  name: ToString()
  nameWithType: PuzzleWithPossibleValues.ToString()
  fullName: SudokuSpice.RuleBased.PuzzleWithPossibleValues.ToString()
  type: Method
  source:
    remote:
      path: SudokuSpice/RuleBased/PuzzleWithPossibleValues.cs
<<<<<<< HEAD
      branch: master
=======
      branch: init-or-not-init
>>>>>>> c8198ec5
      repo: https://github.com/MorganR/SudokuSpice.git
    id: ToString
    path: ../SudokuSpice/RuleBased/PuzzleWithPossibleValues.cs
    startLine: 132
  assemblies:
  - SudokuSpice
  namespace: SudokuSpice.RuleBased
  summary: "\nReturns the puzzle in a pretty string format, with boxes and rows separated by pipes\nand dashes.\n"
  example: []
  syntax:
    content: public override string ToString()
    return:
      type: System.String
    content.vb: Public Overrides Function ToString As String
  overload: SudokuSpice.RuleBased.PuzzleWithPossibleValues.ToString*
  modifiers.csharp:
  - public
  - override
  modifiers.vb:
  - Public
  - Overrides
- uid: SudokuSpice.RuleBased.PuzzleWithPossibleValues.IntersectPossibleValues(SudokuSpice.Coordinate@,SudokuSpice.RuleBased.BitVector)
  commentId: M:SudokuSpice.RuleBased.PuzzleWithPossibleValues.IntersectPossibleValues(SudokuSpice.Coordinate@,SudokuSpice.RuleBased.BitVector)
  id: IntersectPossibleValues(SudokuSpice.Coordinate@,SudokuSpice.RuleBased.BitVector)
  parent: SudokuSpice.RuleBased.PuzzleWithPossibleValues
  langs:
  - csharp
  - vb
  name: IntersectPossibleValues(Coordinate, BitVector)
  nameWithType: PuzzleWithPossibleValues.IntersectPossibleValues(Coordinate, BitVector)
  fullName: SudokuSpice.RuleBased.PuzzleWithPossibleValues.IntersectPossibleValues(SudokuSpice.Coordinate, SudokuSpice.RuleBased.BitVector)
  type: Method
  source:
    remote:
      path: SudokuSpice/RuleBased/PuzzleWithPossibleValues.cs
<<<<<<< HEAD
      branch: master
=======
      branch: init-or-not-init
>>>>>>> c8198ec5
      repo: https://github.com/MorganR/SudokuSpice.git
    id: IntersectPossibleValues
    path: ../SudokuSpice/RuleBased/PuzzleWithPossibleValues.cs
    startLine: 135
  assemblies:
  - SudokuSpice
  namespace: SudokuSpice.RuleBased
  summary: "\nModifies the possible values for a square to be the intersect of the current possible\nvalues and the given <code data-dev-comment-type=\"paramref\" class=\"paramref\">possibleValues</code>.\n"
  example: []
  syntax:
    content: public void IntersectPossibleValues(in Coordinate c, BitVector possibleValues)
    parameters:
    - id: c
      type: SudokuSpice.Coordinate
    - id: possibleValues
      type: SudokuSpice.RuleBased.BitVector
    content.vb: Public Sub IntersectPossibleValues(ByRef c As Coordinate, possibleValues As BitVector)
  overload: SudokuSpice.RuleBased.PuzzleWithPossibleValues.IntersectPossibleValues*
  implements:
  - SudokuSpice.RuleBased.IPossibleValues.IntersectPossibleValues(SudokuSpice.Coordinate@,SudokuSpice.RuleBased.BitVector)
  nameWithType.vb: PuzzleWithPossibleValues.IntersectPossibleValues(ByRef Coordinate, BitVector)
  modifiers.csharp:
  - public
  modifiers.vb:
  - Public
  fullName.vb: SudokuSpice.RuleBased.PuzzleWithPossibleValues.IntersectPossibleValues(ByRef SudokuSpice.Coordinate, SudokuSpice.RuleBased.BitVector)
  name.vb: IntersectPossibleValues(ByRef Coordinate, BitVector)
- uid: SudokuSpice.RuleBased.PuzzleWithPossibleValues.ResetPossibleValues(SudokuSpice.Coordinate@)
  commentId: M:SudokuSpice.RuleBased.PuzzleWithPossibleValues.ResetPossibleValues(SudokuSpice.Coordinate@)
  id: ResetPossibleValues(SudokuSpice.Coordinate@)
  parent: SudokuSpice.RuleBased.PuzzleWithPossibleValues
  langs:
  - csharp
  - vb
  name: ResetPossibleValues(Coordinate)
  nameWithType: PuzzleWithPossibleValues.ResetPossibleValues(Coordinate)
  fullName: SudokuSpice.RuleBased.PuzzleWithPossibleValues.ResetPossibleValues(SudokuSpice.Coordinate)
  type: Method
  source:
    remote:
      path: SudokuSpice/RuleBased/PuzzleWithPossibleValues.cs
<<<<<<< HEAD
      branch: master
=======
      branch: init-or-not-init
>>>>>>> c8198ec5
      repo: https://github.com/MorganR/SudokuSpice.git
    id: ResetPossibleValues
    path: ../SudokuSpice/RuleBased/PuzzleWithPossibleValues.cs
    startLine: 138
  assemblies:
  - SudokuSpice
  namespace: SudokuSpice.RuleBased
  summary: "\nResets the possible values at the given location to be all possible values for this\npuzzle.\n"
  example: []
  syntax:
    content: public void ResetPossibleValues(in Coordinate c)
    parameters:
    - id: c
      type: SudokuSpice.Coordinate
    content.vb: Public Sub ResetPossibleValues(ByRef c As Coordinate)
  overload: SudokuSpice.RuleBased.PuzzleWithPossibleValues.ResetPossibleValues*
  implements:
  - SudokuSpice.RuleBased.IPossibleValues.ResetPossibleValues(SudokuSpice.Coordinate@)
  nameWithType.vb: PuzzleWithPossibleValues.ResetPossibleValues(ByRef Coordinate)
  modifiers.csharp:
  - public
  modifiers.vb:
  - Public
  fullName.vb: SudokuSpice.RuleBased.PuzzleWithPossibleValues.ResetPossibleValues(ByRef SudokuSpice.Coordinate)
  name.vb: ResetPossibleValues(ByRef Coordinate)
- uid: SudokuSpice.RuleBased.PuzzleWithPossibleValues.GetPossibleValues(SudokuSpice.Coordinate@)
  commentId: M:SudokuSpice.RuleBased.PuzzleWithPossibleValues.GetPossibleValues(SudokuSpice.Coordinate@)
  id: GetPossibleValues(SudokuSpice.Coordinate@)
  parent: SudokuSpice.RuleBased.PuzzleWithPossibleValues
  langs:
  - csharp
  - vb
  name: GetPossibleValues(Coordinate)
  nameWithType: PuzzleWithPossibleValues.GetPossibleValues(Coordinate)
  fullName: SudokuSpice.RuleBased.PuzzleWithPossibleValues.GetPossibleValues(SudokuSpice.Coordinate)
  type: Method
  source:
    remote:
      path: SudokuSpice/RuleBased/PuzzleWithPossibleValues.cs
<<<<<<< HEAD
      branch: master
=======
      branch: init-or-not-init
>>>>>>> c8198ec5
      repo: https://github.com/MorganR/SudokuSpice.git
    id: GetPossibleValues
    path: ../SudokuSpice/RuleBased/PuzzleWithPossibleValues.cs
    startLine: 140
  assemblies:
  - SudokuSpice
  namespace: SudokuSpice.RuleBased
  summary: "\nGets the current possible values for a given coordinate.\n\nIf the value is already set for the given coordinate, the result is undefined.\n"
  example: []
  syntax:
    content: public BitVector GetPossibleValues(in Coordinate c)
    parameters:
    - id: c
      type: SudokuSpice.Coordinate
    return:
      type: SudokuSpice.RuleBased.BitVector
    content.vb: Public Function GetPossibleValues(ByRef c As Coordinate) As BitVector
  overload: SudokuSpice.RuleBased.PuzzleWithPossibleValues.GetPossibleValues*
  implements:
  - SudokuSpice.RuleBased.IReadOnlyPossibleValues.GetPossibleValues(SudokuSpice.Coordinate@)
  nameWithType.vb: PuzzleWithPossibleValues.GetPossibleValues(ByRef Coordinate)
  modifiers.csharp:
  - public
  modifiers.vb:
  - Public
  fullName.vb: SudokuSpice.RuleBased.PuzzleWithPossibleValues.GetPossibleValues(ByRef SudokuSpice.Coordinate)
  name.vb: GetPossibleValues(ByRef Coordinate)
- uid: SudokuSpice.RuleBased.PuzzleWithPossibleValues.SetPossibleValues(SudokuSpice.Coordinate@,SudokuSpice.RuleBased.BitVector)
  commentId: M:SudokuSpice.RuleBased.PuzzleWithPossibleValues.SetPossibleValues(SudokuSpice.Coordinate@,SudokuSpice.RuleBased.BitVector)
  id: SetPossibleValues(SudokuSpice.Coordinate@,SudokuSpice.RuleBased.BitVector)
  parent: SudokuSpice.RuleBased.PuzzleWithPossibleValues
  langs:
  - csharp
  - vb
  name: SetPossibleValues(Coordinate, BitVector)
  nameWithType: PuzzleWithPossibleValues.SetPossibleValues(Coordinate, BitVector)
  fullName: SudokuSpice.RuleBased.PuzzleWithPossibleValues.SetPossibleValues(SudokuSpice.Coordinate, SudokuSpice.RuleBased.BitVector)
  type: Method
  source:
    remote:
      path: SudokuSpice/RuleBased/PuzzleWithPossibleValues.cs
<<<<<<< HEAD
      branch: master
=======
      branch: init-or-not-init
>>>>>>> c8198ec5
      repo: https://github.com/MorganR/SudokuSpice.git
    id: SetPossibleValues
    path: ../SudokuSpice/RuleBased/PuzzleWithPossibleValues.cs
    startLine: 142
  assemblies:
  - SudokuSpice
  namespace: SudokuSpice.RuleBased
  summary: "\nSets the possible values for a square.\n"
  example: []
  syntax:
    content: public void SetPossibleValues(in Coordinate c, BitVector possibleValues)
    parameters:
    - id: c
      type: SudokuSpice.Coordinate
    - id: possibleValues
      type: SudokuSpice.RuleBased.BitVector
    content.vb: Public Sub SetPossibleValues(ByRef c As Coordinate, possibleValues As BitVector)
  overload: SudokuSpice.RuleBased.PuzzleWithPossibleValues.SetPossibleValues*
  implements:
  - SudokuSpice.RuleBased.IPossibleValues.SetPossibleValues(SudokuSpice.Coordinate@,SudokuSpice.RuleBased.BitVector)
  nameWithType.vb: PuzzleWithPossibleValues.SetPossibleValues(ByRef Coordinate, BitVector)
  modifiers.csharp:
  - public
  modifiers.vb:
  - Public
  fullName.vb: SudokuSpice.RuleBased.PuzzleWithPossibleValues.SetPossibleValues(ByRef SudokuSpice.Coordinate, SudokuSpice.RuleBased.BitVector)
  name.vb: SetPossibleValues(ByRef Coordinate, BitVector)
references:
- uid: SudokuSpice.RuleBased
  commentId: N:SudokuSpice.RuleBased
  name: SudokuSpice.RuleBased
  nameWithType: SudokuSpice.RuleBased
  fullName: SudokuSpice.RuleBased
- uid: SudokuSpice.RuleBased.IPuzzleWithPossibleValues{SudokuSpice.RuleBased.PuzzleWithPossibleValues}
  commentId: T:SudokuSpice.RuleBased.IPuzzleWithPossibleValues{SudokuSpice.RuleBased.PuzzleWithPossibleValues}
  parent: SudokuSpice.RuleBased
  definition: SudokuSpice.RuleBased.IPuzzleWithPossibleValues`1
  name: IPuzzleWithPossibleValues<PuzzleWithPossibleValues>
  nameWithType: IPuzzleWithPossibleValues<PuzzleWithPossibleValues>
  fullName: SudokuSpice.RuleBased.IPuzzleWithPossibleValues<SudokuSpice.RuleBased.PuzzleWithPossibleValues>
  nameWithType.vb: IPuzzleWithPossibleValues(Of PuzzleWithPossibleValues)
  fullName.vb: SudokuSpice.RuleBased.IPuzzleWithPossibleValues(Of SudokuSpice.RuleBased.PuzzleWithPossibleValues)
  name.vb: IPuzzleWithPossibleValues(Of PuzzleWithPossibleValues)
  spec.csharp:
  - uid: SudokuSpice.RuleBased.IPuzzleWithPossibleValues`1
    name: IPuzzleWithPossibleValues
    nameWithType: IPuzzleWithPossibleValues
    fullName: SudokuSpice.RuleBased.IPuzzleWithPossibleValues
  - name: <
    nameWithType: <
    fullName: <
  - uid: SudokuSpice.RuleBased.PuzzleWithPossibleValues
    name: PuzzleWithPossibleValues
    nameWithType: PuzzleWithPossibleValues
    fullName: SudokuSpice.RuleBased.PuzzleWithPossibleValues
  - name: '>'
    nameWithType: '>'
    fullName: '>'
  spec.vb:
  - uid: SudokuSpice.RuleBased.IPuzzleWithPossibleValues`1
    name: IPuzzleWithPossibleValues
    nameWithType: IPuzzleWithPossibleValues
    fullName: SudokuSpice.RuleBased.IPuzzleWithPossibleValues
  - name: '(Of '
    nameWithType: '(Of '
    fullName: '(Of '
  - uid: SudokuSpice.RuleBased.PuzzleWithPossibleValues
    name: PuzzleWithPossibleValues
    nameWithType: PuzzleWithPossibleValues
    fullName: SudokuSpice.RuleBased.PuzzleWithPossibleValues
  - name: )
    nameWithType: )
    fullName: )
- uid: SudokuSpice.IPuzzle{SudokuSpice.RuleBased.PuzzleWithPossibleValues}
  commentId: T:SudokuSpice.IPuzzle{SudokuSpice.RuleBased.PuzzleWithPossibleValues}
  parent: SudokuSpice
  definition: SudokuSpice.IPuzzle`1
  name: IPuzzle<PuzzleWithPossibleValues>
  nameWithType: IPuzzle<PuzzleWithPossibleValues>
  fullName: SudokuSpice.IPuzzle<SudokuSpice.RuleBased.PuzzleWithPossibleValues>
  nameWithType.vb: IPuzzle(Of PuzzleWithPossibleValues)
  fullName.vb: SudokuSpice.IPuzzle(Of SudokuSpice.RuleBased.PuzzleWithPossibleValues)
  name.vb: IPuzzle(Of PuzzleWithPossibleValues)
  spec.csharp:
  - uid: SudokuSpice.IPuzzle`1
    name: IPuzzle
    nameWithType: IPuzzle
    fullName: SudokuSpice.IPuzzle
  - name: <
    nameWithType: <
    fullName: <
  - uid: SudokuSpice.RuleBased.PuzzleWithPossibleValues
    name: PuzzleWithPossibleValues
    nameWithType: PuzzleWithPossibleValues
    fullName: SudokuSpice.RuleBased.PuzzleWithPossibleValues
  - name: '>'
    nameWithType: '>'
    fullName: '>'
  spec.vb:
  - uid: SudokuSpice.IPuzzle`1
    name: IPuzzle
    nameWithType: IPuzzle
    fullName: SudokuSpice.IPuzzle
  - name: '(Of '
    nameWithType: '(Of '
    fullName: '(Of '
  - uid: SudokuSpice.RuleBased.PuzzleWithPossibleValues
    name: PuzzleWithPossibleValues
    nameWithType: PuzzleWithPossibleValues
    fullName: SudokuSpice.RuleBased.PuzzleWithPossibleValues
  - name: )
    nameWithType: )
    fullName: )
- uid: SudokuSpice.RuleBased.IReadOnlyPuzzleWithMutablePossibleValues
  commentId: T:SudokuSpice.RuleBased.IReadOnlyPuzzleWithMutablePossibleValues
  parent: SudokuSpice.RuleBased
  name: IReadOnlyPuzzleWithMutablePossibleValues
  nameWithType: IReadOnlyPuzzleWithMutablePossibleValues
  fullName: SudokuSpice.RuleBased.IReadOnlyPuzzleWithMutablePossibleValues
- uid: SudokuSpice.RuleBased.IReadOnlyPuzzleWithPossibleValues
  commentId: T:SudokuSpice.RuleBased.IReadOnlyPuzzleWithPossibleValues
  parent: SudokuSpice.RuleBased
  name: IReadOnlyPuzzleWithPossibleValues
  nameWithType: IReadOnlyPuzzleWithPossibleValues
  fullName: SudokuSpice.RuleBased.IReadOnlyPuzzleWithPossibleValues
- uid: SudokuSpice.IReadOnlyPuzzle
  commentId: T:SudokuSpice.IReadOnlyPuzzle
  parent: SudokuSpice
  name: IReadOnlyPuzzle
  nameWithType: IReadOnlyPuzzle
  fullName: SudokuSpice.IReadOnlyPuzzle
- uid: SudokuSpice.RuleBased.IPossibleValues
  commentId: T:SudokuSpice.RuleBased.IPossibleValues
  parent: SudokuSpice.RuleBased
  name: IPossibleValues
  nameWithType: IPossibleValues
  fullName: SudokuSpice.RuleBased.IPossibleValues
- uid: SudokuSpice.RuleBased.IReadOnlyPossibleValues
  commentId: T:SudokuSpice.RuleBased.IReadOnlyPossibleValues
  parent: SudokuSpice.RuleBased
  name: IReadOnlyPossibleValues
  nameWithType: IReadOnlyPossibleValues
  fullName: SudokuSpice.RuleBased.IReadOnlyPossibleValues
- uid: SudokuSpice.RuleBased.IPuzzleWithPossibleValues`1
  commentId: T:SudokuSpice.RuleBased.IPuzzleWithPossibleValues`1
  name: IPuzzleWithPossibleValues<T>
  nameWithType: IPuzzleWithPossibleValues<T>
  fullName: SudokuSpice.RuleBased.IPuzzleWithPossibleValues<T>
  nameWithType.vb: IPuzzleWithPossibleValues(Of T)
  fullName.vb: SudokuSpice.RuleBased.IPuzzleWithPossibleValues(Of T)
  name.vb: IPuzzleWithPossibleValues(Of T)
  spec.csharp:
  - uid: SudokuSpice.RuleBased.IPuzzleWithPossibleValues`1
    name: IPuzzleWithPossibleValues
    nameWithType: IPuzzleWithPossibleValues
    fullName: SudokuSpice.RuleBased.IPuzzleWithPossibleValues
  - name: <
    nameWithType: <
    fullName: <
  - name: T
    nameWithType: T
    fullName: T
  - name: '>'
    nameWithType: '>'
    fullName: '>'
  spec.vb:
  - uid: SudokuSpice.RuleBased.IPuzzleWithPossibleValues`1
    name: IPuzzleWithPossibleValues
    nameWithType: IPuzzleWithPossibleValues
    fullName: SudokuSpice.RuleBased.IPuzzleWithPossibleValues
  - name: '(Of '
    nameWithType: '(Of '
    fullName: '(Of '
  - name: T
    nameWithType: T
    fullName: T
  - name: )
    nameWithType: )
    fullName: )
- uid: SudokuSpice.IPuzzle`1
  commentId: T:SudokuSpice.IPuzzle`1
  name: IPuzzle<T>
  nameWithType: IPuzzle<T>
  fullName: SudokuSpice.IPuzzle<T>
  nameWithType.vb: IPuzzle(Of T)
  fullName.vb: SudokuSpice.IPuzzle(Of T)
  name.vb: IPuzzle(Of T)
  spec.csharp:
  - uid: SudokuSpice.IPuzzle`1
    name: IPuzzle
    nameWithType: IPuzzle
    fullName: SudokuSpice.IPuzzle
  - name: <
    nameWithType: <
    fullName: <
  - name: T
    nameWithType: T
    fullName: T
  - name: '>'
    nameWithType: '>'
    fullName: '>'
  spec.vb:
  - uid: SudokuSpice.IPuzzle`1
    name: IPuzzle
    nameWithType: IPuzzle
    fullName: SudokuSpice.IPuzzle
  - name: '(Of '
    nameWithType: '(Of '
    fullName: '(Of '
  - name: T
    nameWithType: T
    fullName: T
  - name: )
    nameWithType: )
    fullName: )
- uid: SudokuSpice
  commentId: N:SudokuSpice
  name: SudokuSpice
  nameWithType: SudokuSpice
  fullName: SudokuSpice
- uid: SudokuSpice.RuleBased.PuzzleWithPossibleValues.Size*
  commentId: Overload:SudokuSpice.RuleBased.PuzzleWithPossibleValues.Size
  name: Size
  nameWithType: PuzzleWithPossibleValues.Size
  fullName: SudokuSpice.RuleBased.PuzzleWithPossibleValues.Size
- uid: SudokuSpice.IReadOnlyPuzzle.Size
  commentId: P:SudokuSpice.IReadOnlyPuzzle.Size
  parent: SudokuSpice.IReadOnlyPuzzle
  name: Size
  nameWithType: IReadOnlyPuzzle.Size
  fullName: SudokuSpice.IReadOnlyPuzzle.Size
- uid: System.Int32
  isExternal: true
  name: Int32
  nameWithType: Int32
  fullName: System.Int32
- uid: SudokuSpice.RuleBased.PuzzleWithPossibleValues.NumSquares*
  commentId: Overload:SudokuSpice.RuleBased.PuzzleWithPossibleValues.NumSquares
  name: NumSquares
  nameWithType: PuzzleWithPossibleValues.NumSquares
  fullName: SudokuSpice.RuleBased.PuzzleWithPossibleValues.NumSquares
- uid: SudokuSpice.IReadOnlyPuzzle.NumSquares
  commentId: P:SudokuSpice.IReadOnlyPuzzle.NumSquares
  parent: SudokuSpice.IReadOnlyPuzzle
  name: NumSquares
  nameWithType: IReadOnlyPuzzle.NumSquares
  fullName: SudokuSpice.IReadOnlyPuzzle.NumSquares
- uid: SudokuSpice.RuleBased.PuzzleWithPossibleValues.NumEmptySquares*
  commentId: Overload:SudokuSpice.RuleBased.PuzzleWithPossibleValues.NumEmptySquares
  name: NumEmptySquares
  nameWithType: PuzzleWithPossibleValues.NumEmptySquares
  fullName: SudokuSpice.RuleBased.PuzzleWithPossibleValues.NumEmptySquares
- uid: SudokuSpice.IReadOnlyPuzzle.NumEmptySquares
  commentId: P:SudokuSpice.IReadOnlyPuzzle.NumEmptySquares
  parent: SudokuSpice.IReadOnlyPuzzle
  name: NumEmptySquares
  nameWithType: IReadOnlyPuzzle.NumEmptySquares
  fullName: SudokuSpice.IReadOnlyPuzzle.NumEmptySquares
- uid: SudokuSpice.RuleBased.PuzzleWithPossibleValues.NumSetSquares*
  commentId: Overload:SudokuSpice.RuleBased.PuzzleWithPossibleValues.NumSetSquares
  name: NumSetSquares
  nameWithType: PuzzleWithPossibleValues.NumSetSquares
  fullName: SudokuSpice.RuleBased.PuzzleWithPossibleValues.NumSetSquares
- uid: SudokuSpice.IReadOnlyPuzzle.NumSetSquares
  commentId: P:SudokuSpice.IReadOnlyPuzzle.NumSetSquares
  parent: SudokuSpice.IReadOnlyPuzzle
  name: NumSetSquares
  nameWithType: IReadOnlyPuzzle.NumSetSquares
  fullName: SudokuSpice.IReadOnlyPuzzle.NumSetSquares
- uid: SudokuSpice.RuleBased.PuzzleWithPossibleValues.AllPossibleValues*
  commentId: Overload:SudokuSpice.RuleBased.PuzzleWithPossibleValues.AllPossibleValues
  name: AllPossibleValues
  nameWithType: PuzzleWithPossibleValues.AllPossibleValues
  fullName: SudokuSpice.RuleBased.PuzzleWithPossibleValues.AllPossibleValues
- uid: SudokuSpice.RuleBased.IReadOnlyPossibleValues.AllPossibleValues
  commentId: P:SudokuSpice.RuleBased.IReadOnlyPossibleValues.AllPossibleValues
  parent: SudokuSpice.RuleBased.IReadOnlyPossibleValues
  name: AllPossibleValues
  nameWithType: IReadOnlyPossibleValues.AllPossibleValues
  fullName: SudokuSpice.RuleBased.IReadOnlyPossibleValues.AllPossibleValues
- uid: SudokuSpice.RuleBased.BitVector
  commentId: T:SudokuSpice.RuleBased.BitVector
  parent: SudokuSpice.RuleBased
  name: BitVector
  nameWithType: BitVector
  fullName: SudokuSpice.RuleBased.BitVector
- uid: SudokuSpice.RuleBased.PuzzleWithPossibleValues.AllPossibleValuesSpan*
  commentId: Overload:SudokuSpice.RuleBased.PuzzleWithPossibleValues.AllPossibleValuesSpan
  name: AllPossibleValuesSpan
  nameWithType: PuzzleWithPossibleValues.AllPossibleValuesSpan
  fullName: SudokuSpice.RuleBased.PuzzleWithPossibleValues.AllPossibleValuesSpan
- uid: SudokuSpice.IReadOnlyPuzzle.AllPossibleValuesSpan
  commentId: P:SudokuSpice.IReadOnlyPuzzle.AllPossibleValuesSpan
  parent: SudokuSpice.IReadOnlyPuzzle
  name: AllPossibleValuesSpan
  nameWithType: IReadOnlyPuzzle.AllPossibleValuesSpan
  fullName: SudokuSpice.IReadOnlyPuzzle.AllPossibleValuesSpan
- uid: ReadOnlySpan{System.Int32}
  commentId: '!:ReadOnlySpan{System.Int32}'
  definition: ReadOnlySpan`1
  name: ReadOnlySpan<Int32>
  nameWithType: ReadOnlySpan<Int32>
  fullName: ReadOnlySpan<System.Int32>
  nameWithType.vb: ReadOnlySpan(Of Int32)
  fullName.vb: ReadOnlySpan(Of System.Int32)
  name.vb: ReadOnlySpan(Of Int32)
  spec.csharp:
  - uid: ReadOnlySpan`1
    name: ReadOnlySpan
    nameWithType: ReadOnlySpan
    fullName: ReadOnlySpan
    isExternal: true
  - name: <
    nameWithType: <
    fullName: <
  - uid: System.Int32
    name: Int32
    nameWithType: Int32
    fullName: System.Int32
    isExternal: true
  - name: '>'
    nameWithType: '>'
    fullName: '>'
  spec.vb:
  - uid: ReadOnlySpan`1
    name: ReadOnlySpan
    nameWithType: ReadOnlySpan
    fullName: ReadOnlySpan
    isExternal: true
  - name: '(Of '
    nameWithType: '(Of '
    fullName: '(Of '
  - uid: System.Int32
    name: Int32
    nameWithType: Int32
    fullName: System.Int32
    isExternal: true
  - name: )
    nameWithType: )
    fullName: )
- uid: ReadOnlySpan`1
  isExternal: true
  name: ReadOnlySpan<>
  nameWithType: ReadOnlySpan<>
  fullName: ReadOnlySpan<>
  nameWithType.vb: ReadOnlySpan(Of )
  fullName.vb: ReadOnlySpan(Of )
  name.vb: ReadOnlySpan(Of )
  spec.csharp:
  - uid: ReadOnlySpan`1
    name: ReadOnlySpan
    nameWithType: ReadOnlySpan
    fullName: ReadOnlySpan
    isExternal: true
  - name: <
    nameWithType: <
    fullName: <
  - name: ''
    nameWithType: ''
    fullName: ''
  - name: '>'
    nameWithType: '>'
    fullName: '>'
  spec.vb:
  - uid: ReadOnlySpan`1
    name: ReadOnlySpan
    nameWithType: ReadOnlySpan
    fullName: ReadOnlySpan
    isExternal: true
  - name: '(Of '
    nameWithType: '(Of '
    fullName: '(Of '
  - name: ''
    nameWithType: ''
    fullName: ''
  - name: )
    nameWithType: )
    fullName: )
- uid: SudokuSpice.RuleBased.PuzzleWithPossibleValues.#ctor*
  commentId: Overload:SudokuSpice.RuleBased.PuzzleWithPossibleValues.#ctor
  name: PuzzleWithPossibleValues
  nameWithType: PuzzleWithPossibleValues.PuzzleWithPossibleValues
  fullName: SudokuSpice.RuleBased.PuzzleWithPossibleValues.PuzzleWithPossibleValues
- uid: SudokuSpice.RuleBased.PuzzleWithPossibleValues.CopyFrom(System.Nullable{System.Int32}[0:,0:])
  commentId: M:SudokuSpice.RuleBased.PuzzleWithPossibleValues.CopyFrom(System.Nullable{System.Int32}[0:,0:])
  isExternal: true
- uid: System.Nullable{System.Int32}[,]
  isExternal: true
  name: Nullable<Int32>[,]
  nameWithType: Nullable<Int32>[,]
  fullName: System.Nullable<System.Int32>[,]
  nameWithType.vb: Nullable(Of Int32)(,)
  fullName.vb: System.Nullable(Of System.Int32)(,)
  name.vb: Nullable(Of Int32)(,)
  spec.csharp:
  - uid: System.Nullable`1
    name: Nullable
    nameWithType: Nullable
    fullName: System.Nullable
    isExternal: true
  - name: <
    nameWithType: <
    fullName: <
  - uid: System.Int32
    name: Int32
    nameWithType: Int32
    fullName: System.Int32
    isExternal: true
  - name: '>'
    nameWithType: '>'
    fullName: '>'
  - name: '[,]'
    nameWithType: '[,]'
    fullName: '[,]'
  spec.vb:
  - uid: System.Nullable`1
    name: Nullable
    nameWithType: Nullable
    fullName: System.Nullable
    isExternal: true
  - name: '(Of '
    nameWithType: '(Of '
    fullName: '(Of '
  - uid: System.Int32
    name: Int32
    nameWithType: Int32
    fullName: System.Int32
    isExternal: true
  - name: )
    nameWithType: )
    fullName: )
  - name: (,)
    nameWithType: (,)
    fullName: (,)
- uid: SudokuSpice.Puzzle
  commentId: T:SudokuSpice.Puzzle
  parent: SudokuSpice
  name: Puzzle
  nameWithType: Puzzle
  fullName: SudokuSpice.Puzzle
- uid: SudokuSpice.RuleBased.PuzzleWithPossibleValues
  commentId: T:SudokuSpice.RuleBased.PuzzleWithPossibleValues
  parent: SudokuSpice.RuleBased
  name: PuzzleWithPossibleValues
  nameWithType: PuzzleWithPossibleValues
  fullName: SudokuSpice.RuleBased.PuzzleWithPossibleValues
- uid: SudokuSpice.RuleBased.PuzzleWithPossibleValues.CopyFrom*
  commentId: Overload:SudokuSpice.RuleBased.PuzzleWithPossibleValues.CopyFrom
  name: CopyFrom
  nameWithType: PuzzleWithPossibleValues.CopyFrom
  fullName: SudokuSpice.RuleBased.PuzzleWithPossibleValues.CopyFrom
- uid: SudokuSpice.RuleBased.PuzzleWithPossibleValues.DeepCopy*
  commentId: Overload:SudokuSpice.RuleBased.PuzzleWithPossibleValues.DeepCopy
  name: DeepCopy
  nameWithType: PuzzleWithPossibleValues.DeepCopy
  fullName: SudokuSpice.RuleBased.PuzzleWithPossibleValues.DeepCopy
- uid: SudokuSpice.IPuzzle{SudokuSpice.RuleBased.PuzzleWithPossibleValues}.DeepCopy
  commentId: M:SudokuSpice.IPuzzle{SudokuSpice.RuleBased.PuzzleWithPossibleValues}.DeepCopy
  parent: SudokuSpice.IPuzzle{SudokuSpice.RuleBased.PuzzleWithPossibleValues}
  definition: SudokuSpice.IPuzzle`1.DeepCopy
  name: DeepCopy()
  nameWithType: IPuzzle<PuzzleWithPossibleValues>.DeepCopy()
  fullName: SudokuSpice.IPuzzle<SudokuSpice.RuleBased.PuzzleWithPossibleValues>.DeepCopy()
  nameWithType.vb: IPuzzle(Of PuzzleWithPossibleValues).DeepCopy()
  fullName.vb: SudokuSpice.IPuzzle(Of SudokuSpice.RuleBased.PuzzleWithPossibleValues).DeepCopy()
  spec.csharp:
  - uid: SudokuSpice.IPuzzle`1.DeepCopy
    name: DeepCopy
    nameWithType: IPuzzle<PuzzleWithPossibleValues>.DeepCopy
    fullName: SudokuSpice.IPuzzle<SudokuSpice.RuleBased.PuzzleWithPossibleValues>.DeepCopy
  - name: (
    nameWithType: (
    fullName: (
  - name: )
    nameWithType: )
    fullName: )
  spec.vb:
  - uid: SudokuSpice.IPuzzle`1.DeepCopy
    name: DeepCopy
    nameWithType: IPuzzle(Of PuzzleWithPossibleValues).DeepCopy
    fullName: SudokuSpice.IPuzzle(Of SudokuSpice.RuleBased.PuzzleWithPossibleValues).DeepCopy
  - name: (
    nameWithType: (
    fullName: (
  - name: )
    nameWithType: )
    fullName: )
- uid: SudokuSpice.IPuzzle`1.DeepCopy
  commentId: M:SudokuSpice.IPuzzle`1.DeepCopy
  name: DeepCopy()
  nameWithType: IPuzzle<T>.DeepCopy()
  fullName: SudokuSpice.IPuzzle<T>.DeepCopy()
  nameWithType.vb: IPuzzle(Of T).DeepCopy()
  fullName.vb: SudokuSpice.IPuzzle(Of T).DeepCopy()
  spec.csharp:
  - uid: SudokuSpice.IPuzzle`1.DeepCopy
    name: DeepCopy
    nameWithType: IPuzzle<T>.DeepCopy
    fullName: SudokuSpice.IPuzzle<T>.DeepCopy
  - name: (
    nameWithType: (
    fullName: (
  - name: )
    nameWithType: )
    fullName: )
  spec.vb:
  - uid: SudokuSpice.IPuzzle`1.DeepCopy
    name: DeepCopy
    nameWithType: IPuzzle(Of T).DeepCopy
    fullName: SudokuSpice.IPuzzle(Of T).DeepCopy
  - name: (
    nameWithType: (
    fullName: (
  - name: )
    nameWithType: )
    fullName: )
- uid: SudokuSpice.RuleBased.PuzzleWithPossibleValues.Item*
  commentId: Overload:SudokuSpice.RuleBased.PuzzleWithPossibleValues.Item
  name: Item
  nameWithType: PuzzleWithPossibleValues.Item
  fullName: SudokuSpice.RuleBased.PuzzleWithPossibleValues.Item
- uid: SudokuSpice.IPuzzle{SudokuSpice.RuleBased.PuzzleWithPossibleValues}.Item(System.Int32,System.Int32)
  commentId: P:SudokuSpice.IPuzzle{SudokuSpice.RuleBased.PuzzleWithPossibleValues}.Item(System.Int32,System.Int32)
  parent: SudokuSpice.IPuzzle{SudokuSpice.RuleBased.PuzzleWithPossibleValues}
  definition: SudokuSpice.IPuzzle`1.Item(System.Int32,System.Int32)
  name: Item[Int32, Int32]
  nameWithType: IPuzzle<PuzzleWithPossibleValues>.Item[Int32, Int32]
  fullName: SudokuSpice.IPuzzle<SudokuSpice.RuleBased.PuzzleWithPossibleValues>.Item[System.Int32, System.Int32]
  nameWithType.vb: IPuzzle(Of PuzzleWithPossibleValues).Item(Int32, Int32)
  fullName.vb: SudokuSpice.IPuzzle(Of SudokuSpice.RuleBased.PuzzleWithPossibleValues).Item(System.Int32, System.Int32)
  name.vb: Item(Int32, Int32)
  spec.csharp:
  - uid: SudokuSpice.IPuzzle`1.Item(System.Int32,System.Int32)
    name: Item
    nameWithType: IPuzzle<PuzzleWithPossibleValues>.Item
    fullName: SudokuSpice.IPuzzle<SudokuSpice.RuleBased.PuzzleWithPossibleValues>.Item
  - name: '['
    nameWithType: '['
    fullName: '['
  - uid: System.Int32
    name: Int32
    nameWithType: Int32
    fullName: System.Int32
    isExternal: true
  - name: ', '
    nameWithType: ', '
    fullName: ', '
  - uid: System.Int32
    name: Int32
    nameWithType: Int32
    fullName: System.Int32
    isExternal: true
  - name: ']'
    nameWithType: ']'
    fullName: ']'
  spec.vb:
  - uid: SudokuSpice.IPuzzle`1.Item(System.Int32,System.Int32)
    name: Item
    nameWithType: IPuzzle(Of PuzzleWithPossibleValues).Item
    fullName: SudokuSpice.IPuzzle(Of SudokuSpice.RuleBased.PuzzleWithPossibleValues).Item
  - name: (
    nameWithType: (
    fullName: (
  - uid: System.Int32
    name: Int32
    nameWithType: Int32
    fullName: System.Int32
    isExternal: true
  - name: ', '
    nameWithType: ', '
    fullName: ', '
  - uid: System.Int32
    name: Int32
    nameWithType: Int32
    fullName: System.Int32
    isExternal: true
  - name: )
    nameWithType: )
    fullName: )
- uid: SudokuSpice.IReadOnlyPuzzle.Item(System.Int32,System.Int32)
  commentId: P:SudokuSpice.IReadOnlyPuzzle.Item(System.Int32,System.Int32)
  parent: SudokuSpice.IReadOnlyPuzzle
  isExternal: true
  name: Item[Int32, Int32]
  nameWithType: IReadOnlyPuzzle.Item[Int32, Int32]
  fullName: SudokuSpice.IReadOnlyPuzzle.Item[System.Int32, System.Int32]
  nameWithType.vb: IReadOnlyPuzzle.Item(Int32, Int32)
  fullName.vb: SudokuSpice.IReadOnlyPuzzle.Item(System.Int32, System.Int32)
  name.vb: Item(Int32, Int32)
  spec.csharp:
  - uid: SudokuSpice.IReadOnlyPuzzle.Item(System.Int32,System.Int32)
    name: Item
    nameWithType: IReadOnlyPuzzle.Item
    fullName: SudokuSpice.IReadOnlyPuzzle.Item
  - name: '['
    nameWithType: '['
    fullName: '['
  - uid: System.Int32
    name: Int32
    nameWithType: Int32
    fullName: System.Int32
    isExternal: true
  - name: ', '
    nameWithType: ', '
    fullName: ', '
  - uid: System.Int32
    name: Int32
    nameWithType: Int32
    fullName: System.Int32
    isExternal: true
  - name: ']'
    nameWithType: ']'
    fullName: ']'
  spec.vb:
  - uid: SudokuSpice.IReadOnlyPuzzle.Item(System.Int32,System.Int32)
    name: Item
    nameWithType: IReadOnlyPuzzle.Item
    fullName: SudokuSpice.IReadOnlyPuzzle.Item
  - name: (
    nameWithType: (
    fullName: (
  - uid: System.Int32
    name: Int32
    nameWithType: Int32
    fullName: System.Int32
    isExternal: true
  - name: ', '
    nameWithType: ', '
    fullName: ', '
  - uid: System.Int32
    name: Int32
    nameWithType: Int32
    fullName: System.Int32
    isExternal: true
  - name: )
    nameWithType: )
    fullName: )
- uid: System.Nullable{System.Int32}
  commentId: '!:System.Nullable{System.Int32}'
  definition: System.Nullable`1
  name: Nullable<Int32>
  nameWithType: Nullable<Int32>
  fullName: System.Nullable<System.Int32>
  nameWithType.vb: Nullable(Of Int32)
  fullName.vb: System.Nullable(Of System.Int32)
  name.vb: Nullable(Of Int32)
  spec.csharp:
  - uid: System.Nullable`1
    name: Nullable
    nameWithType: Nullable
    fullName: System.Nullable
    isExternal: true
  - name: <
    nameWithType: <
    fullName: <
  - uid: System.Int32
    name: Int32
    nameWithType: Int32
    fullName: System.Int32
    isExternal: true
  - name: '>'
    nameWithType: '>'
    fullName: '>'
  spec.vb:
  - uid: System.Nullable`1
    name: Nullable
    nameWithType: Nullable
    fullName: System.Nullable
    isExternal: true
  - name: '(Of '
    nameWithType: '(Of '
    fullName: '(Of '
  - uid: System.Int32
    name: Int32
    nameWithType: Int32
    fullName: System.Int32
    isExternal: true
  - name: )
    nameWithType: )
    fullName: )
- uid: SudokuSpice.IPuzzle`1.Item(System.Int32,System.Int32)
  commentId: P:SudokuSpice.IPuzzle`1.Item(System.Int32,System.Int32)
  isExternal: true
  name: Item[Int32, Int32]
  nameWithType: IPuzzle<T>.Item[Int32, Int32]
  fullName: SudokuSpice.IPuzzle<T>.Item[System.Int32, System.Int32]
  nameWithType.vb: IPuzzle(Of T).Item(Int32, Int32)
  fullName.vb: SudokuSpice.IPuzzle(Of T).Item(System.Int32, System.Int32)
  name.vb: Item(Int32, Int32)
  spec.csharp:
  - uid: SudokuSpice.IPuzzle`1.Item(System.Int32,System.Int32)
    name: Item
    nameWithType: IPuzzle<T>.Item
    fullName: SudokuSpice.IPuzzle<T>.Item
  - name: '['
    nameWithType: '['
    fullName: '['
  - uid: System.Int32
    name: Int32
    nameWithType: Int32
    fullName: System.Int32
    isExternal: true
  - name: ', '
    nameWithType: ', '
    fullName: ', '
  - uid: System.Int32
    name: Int32
    nameWithType: Int32
    fullName: System.Int32
    isExternal: true
  - name: ']'
    nameWithType: ']'
    fullName: ']'
  spec.vb:
  - uid: SudokuSpice.IPuzzle`1.Item(System.Int32,System.Int32)
    name: Item
    nameWithType: IPuzzle(Of T).Item
    fullName: SudokuSpice.IPuzzle(Of T).Item
  - name: (
    nameWithType: (
    fullName: (
  - uid: System.Int32
    name: Int32
    nameWithType: Int32
    fullName: System.Int32
    isExternal: true
  - name: ', '
    nameWithType: ', '
    fullName: ', '
  - uid: System.Int32
    name: Int32
    nameWithType: Int32
    fullName: System.Int32
    isExternal: true
  - name: )
    nameWithType: )
    fullName: )
- uid: System.Nullable`1
  isExternal: true
  name: Nullable<>
  nameWithType: Nullable<>
  fullName: System.Nullable<>
  nameWithType.vb: Nullable(Of )
  fullName.vb: System.Nullable(Of )
  name.vb: Nullable(Of )
  spec.csharp:
  - uid: System.Nullable`1
    name: Nullable
    nameWithType: Nullable
    fullName: System.Nullable
    isExternal: true
  - name: <
    nameWithType: <
    fullName: <
  - name: ''
    nameWithType: ''
    fullName: ''
  - name: '>'
    nameWithType: '>'
    fullName: '>'
  spec.vb:
  - uid: System.Nullable`1
    name: Nullable
    nameWithType: Nullable
    fullName: System.Nullable
    isExternal: true
  - name: '(Of '
    nameWithType: '(Of '
    fullName: '(Of '
  - name: ''
    nameWithType: ''
    fullName: ''
  - name: )
    nameWithType: )
    fullName: )
- uid: SudokuSpice.IPuzzle{SudokuSpice.RuleBased.PuzzleWithPossibleValues}.Item(SudokuSpice.Coordinate@)
  commentId: P:SudokuSpice.IPuzzle{SudokuSpice.RuleBased.PuzzleWithPossibleValues}.Item(SudokuSpice.Coordinate@)
  parent: SudokuSpice.IPuzzle{SudokuSpice.RuleBased.PuzzleWithPossibleValues}
  definition: SudokuSpice.IPuzzle`1.Item(SudokuSpice.Coordinate@)
  name: Item[Coordinate]
  nameWithType: IPuzzle<PuzzleWithPossibleValues>.Item[Coordinate]
  fullName: SudokuSpice.IPuzzle<SudokuSpice.RuleBased.PuzzleWithPossibleValues>.Item[SudokuSpice.Coordinate]
  nameWithType.vb: IPuzzle(Of PuzzleWithPossibleValues).Item(Coordinate)
  fullName.vb: SudokuSpice.IPuzzle(Of SudokuSpice.RuleBased.PuzzleWithPossibleValues).Item(SudokuSpice.Coordinate)
  name.vb: Item(Coordinate)
  spec.csharp:
  - uid: SudokuSpice.IPuzzle`1.Item(SudokuSpice.Coordinate@)
    name: Item
    nameWithType: IPuzzle<PuzzleWithPossibleValues>.Item
    fullName: SudokuSpice.IPuzzle<SudokuSpice.RuleBased.PuzzleWithPossibleValues>.Item
  - name: '['
    nameWithType: '['
    fullName: '['
  - uid: SudokuSpice.Coordinate
    name: Coordinate
    nameWithType: Coordinate
    fullName: SudokuSpice.Coordinate
  - name: ']'
    nameWithType: ']'
    fullName: ']'
  spec.vb:
  - uid: SudokuSpice.IPuzzle`1.Item(SudokuSpice.Coordinate@)
    name: Item
    nameWithType: IPuzzle(Of PuzzleWithPossibleValues).Item
    fullName: SudokuSpice.IPuzzle(Of SudokuSpice.RuleBased.PuzzleWithPossibleValues).Item
  - name: (
    nameWithType: (
    fullName: (
  - uid: SudokuSpice.Coordinate
    name: Coordinate
    nameWithType: Coordinate
    fullName: SudokuSpice.Coordinate
  - name: )
    nameWithType: )
    fullName: )
- uid: SudokuSpice.IReadOnlyPuzzle.Item(SudokuSpice.Coordinate@)
  commentId: P:SudokuSpice.IReadOnlyPuzzle.Item(SudokuSpice.Coordinate@)
  parent: SudokuSpice.IReadOnlyPuzzle
  name: Item[Coordinate]
  nameWithType: IReadOnlyPuzzle.Item[Coordinate]
  fullName: SudokuSpice.IReadOnlyPuzzle.Item[SudokuSpice.Coordinate]
  nameWithType.vb: IReadOnlyPuzzle.Item(Coordinate)
  fullName.vb: SudokuSpice.IReadOnlyPuzzle.Item(SudokuSpice.Coordinate)
  name.vb: Item(Coordinate)
  spec.csharp:
  - uid: SudokuSpice.IReadOnlyPuzzle.Item(SudokuSpice.Coordinate@)
    name: Item
    nameWithType: IReadOnlyPuzzle.Item
    fullName: SudokuSpice.IReadOnlyPuzzle.Item
  - name: '['
    nameWithType: '['
    fullName: '['
  - uid: SudokuSpice.Coordinate
    name: Coordinate
    nameWithType: Coordinate
    fullName: SudokuSpice.Coordinate
  - name: ']'
    nameWithType: ']'
    fullName: ']'
  spec.vb:
  - uid: SudokuSpice.IReadOnlyPuzzle.Item(SudokuSpice.Coordinate@)
    name: Item
    nameWithType: IReadOnlyPuzzle.Item
    fullName: SudokuSpice.IReadOnlyPuzzle.Item
  - name: (
    nameWithType: (
    fullName: (
  - uid: SudokuSpice.Coordinate
    name: Coordinate
    nameWithType: Coordinate
    fullName: SudokuSpice.Coordinate
  - name: )
    nameWithType: )
    fullName: )
- uid: SudokuSpice.Coordinate
  commentId: T:SudokuSpice.Coordinate
  parent: SudokuSpice
  name: Coordinate
  nameWithType: Coordinate
  fullName: SudokuSpice.Coordinate
- uid: SudokuSpice.IPuzzle`1.Item(SudokuSpice.Coordinate@)
  commentId: P:SudokuSpice.IPuzzle`1.Item(SudokuSpice.Coordinate@)
  name: Item[Coordinate]
  nameWithType: IPuzzle<T>.Item[Coordinate]
  fullName: SudokuSpice.IPuzzle<T>.Item[SudokuSpice.Coordinate]
  nameWithType.vb: IPuzzle(Of T).Item(Coordinate)
  fullName.vb: SudokuSpice.IPuzzle(Of T).Item(SudokuSpice.Coordinate)
  name.vb: Item(Coordinate)
  spec.csharp:
  - uid: SudokuSpice.IPuzzle`1.Item(SudokuSpice.Coordinate@)
    name: Item
    nameWithType: IPuzzle<T>.Item
    fullName: SudokuSpice.IPuzzle<T>.Item
  - name: '['
    nameWithType: '['
    fullName: '['
  - uid: SudokuSpice.Coordinate
    name: Coordinate
    nameWithType: Coordinate
    fullName: SudokuSpice.Coordinate
  - name: ']'
    nameWithType: ']'
    fullName: ']'
  spec.vb:
  - uid: SudokuSpice.IPuzzle`1.Item(SudokuSpice.Coordinate@)
    name: Item
    nameWithType: IPuzzle(Of T).Item
    fullName: SudokuSpice.IPuzzle(Of T).Item
  - name: (
    nameWithType: (
    fullName: (
  - uid: SudokuSpice.Coordinate
    name: Coordinate
    nameWithType: Coordinate
    fullName: SudokuSpice.Coordinate
  - name: )
    nameWithType: )
    fullName: )
- uid: SudokuSpice.RuleBased.PuzzleWithPossibleValues.GetUnsetCoords*
  commentId: Overload:SudokuSpice.RuleBased.PuzzleWithPossibleValues.GetUnsetCoords
  name: GetUnsetCoords
  nameWithType: PuzzleWithPossibleValues.GetUnsetCoords
  fullName: SudokuSpice.RuleBased.PuzzleWithPossibleValues.GetUnsetCoords
- uid: SudokuSpice.IReadOnlyPuzzle.GetUnsetCoords
  commentId: M:SudokuSpice.IReadOnlyPuzzle.GetUnsetCoords
  parent: SudokuSpice.IReadOnlyPuzzle
  name: GetUnsetCoords()
  nameWithType: IReadOnlyPuzzle.GetUnsetCoords()
  fullName: SudokuSpice.IReadOnlyPuzzle.GetUnsetCoords()
  spec.csharp:
  - uid: SudokuSpice.IReadOnlyPuzzle.GetUnsetCoords
    name: GetUnsetCoords
    nameWithType: IReadOnlyPuzzle.GetUnsetCoords
    fullName: SudokuSpice.IReadOnlyPuzzle.GetUnsetCoords
  - name: (
    nameWithType: (
    fullName: (
  - name: )
    nameWithType: )
    fullName: )
  spec.vb:
  - uid: SudokuSpice.IReadOnlyPuzzle.GetUnsetCoords
    name: GetUnsetCoords
    nameWithType: IReadOnlyPuzzle.GetUnsetCoords
    fullName: SudokuSpice.IReadOnlyPuzzle.GetUnsetCoords
  - name: (
    nameWithType: (
    fullName: (
  - name: )
    nameWithType: )
    fullName: )
- uid: ReadOnlySpan{SudokuSpice.Coordinate}
  commentId: '!:ReadOnlySpan{SudokuSpice.Coordinate}'
  definition: ReadOnlySpan`1
  name: ReadOnlySpan<Coordinate>
  nameWithType: ReadOnlySpan<Coordinate>
  fullName: ReadOnlySpan<SudokuSpice.Coordinate>
  nameWithType.vb: ReadOnlySpan(Of Coordinate)
  fullName.vb: ReadOnlySpan(Of SudokuSpice.Coordinate)
  name.vb: ReadOnlySpan(Of Coordinate)
  spec.csharp:
  - uid: ReadOnlySpan`1
    name: ReadOnlySpan
    nameWithType: ReadOnlySpan
    fullName: ReadOnlySpan
    isExternal: true
  - name: <
    nameWithType: <
    fullName: <
  - uid: SudokuSpice.Coordinate
    name: Coordinate
    nameWithType: Coordinate
    fullName: SudokuSpice.Coordinate
  - name: '>'
    nameWithType: '>'
    fullName: '>'
  spec.vb:
  - uid: ReadOnlySpan`1
    name: ReadOnlySpan
    nameWithType: ReadOnlySpan
    fullName: ReadOnlySpan
    isExternal: true
  - name: '(Of '
    nameWithType: '(Of '
    fullName: '(Of '
  - uid: SudokuSpice.Coordinate
    name: Coordinate
    nameWithType: Coordinate
    fullName: SudokuSpice.Coordinate
  - name: )
    nameWithType: )
    fullName: )
- uid: SudokuSpice.RuleBased.PuzzleWithPossibleValues.ToString*
  commentId: Overload:SudokuSpice.RuleBased.PuzzleWithPossibleValues.ToString
  name: ToString
  nameWithType: PuzzleWithPossibleValues.ToString
  fullName: SudokuSpice.RuleBased.PuzzleWithPossibleValues.ToString
- uid: System.String
  isExternal: true
  name: String
  nameWithType: String
  fullName: System.String
- uid: SudokuSpice.RuleBased.PuzzleWithPossibleValues.IntersectPossibleValues*
  commentId: Overload:SudokuSpice.RuleBased.PuzzleWithPossibleValues.IntersectPossibleValues
  name: IntersectPossibleValues
  nameWithType: PuzzleWithPossibleValues.IntersectPossibleValues
  fullName: SudokuSpice.RuleBased.PuzzleWithPossibleValues.IntersectPossibleValues
- uid: SudokuSpice.RuleBased.IPossibleValues.IntersectPossibleValues(SudokuSpice.Coordinate@,SudokuSpice.RuleBased.BitVector)
  commentId: M:SudokuSpice.RuleBased.IPossibleValues.IntersectPossibleValues(SudokuSpice.Coordinate@,SudokuSpice.RuleBased.BitVector)
  parent: SudokuSpice.RuleBased.IPossibleValues
  name: IntersectPossibleValues(Coordinate, BitVector)
  nameWithType: IPossibleValues.IntersectPossibleValues(Coordinate, BitVector)
  fullName: SudokuSpice.RuleBased.IPossibleValues.IntersectPossibleValues(SudokuSpice.Coordinate, SudokuSpice.RuleBased.BitVector)
  spec.csharp:
  - uid: SudokuSpice.RuleBased.IPossibleValues.IntersectPossibleValues(SudokuSpice.Coordinate@,SudokuSpice.RuleBased.BitVector)
    name: IntersectPossibleValues
    nameWithType: IPossibleValues.IntersectPossibleValues
    fullName: SudokuSpice.RuleBased.IPossibleValues.IntersectPossibleValues
  - name: (
    nameWithType: (
    fullName: (
  - uid: SudokuSpice.Coordinate
    name: Coordinate
    nameWithType: Coordinate
    fullName: SudokuSpice.Coordinate
  - name: ', '
    nameWithType: ', '
    fullName: ', '
  - uid: SudokuSpice.RuleBased.BitVector
    name: BitVector
    nameWithType: BitVector
    fullName: SudokuSpice.RuleBased.BitVector
  - name: )
    nameWithType: )
    fullName: )
  spec.vb:
  - uid: SudokuSpice.RuleBased.IPossibleValues.IntersectPossibleValues(SudokuSpice.Coordinate@,SudokuSpice.RuleBased.BitVector)
    name: IntersectPossibleValues
    nameWithType: IPossibleValues.IntersectPossibleValues
    fullName: SudokuSpice.RuleBased.IPossibleValues.IntersectPossibleValues
  - name: (
    nameWithType: (
    fullName: (
  - uid: SudokuSpice.Coordinate
    name: Coordinate
    nameWithType: Coordinate
    fullName: SudokuSpice.Coordinate
  - name: ', '
    nameWithType: ', '
    fullName: ', '
  - uid: SudokuSpice.RuleBased.BitVector
    name: BitVector
    nameWithType: BitVector
    fullName: SudokuSpice.RuleBased.BitVector
  - name: )
    nameWithType: )
    fullName: )
- uid: SudokuSpice.RuleBased.PuzzleWithPossibleValues.ResetPossibleValues*
  commentId: Overload:SudokuSpice.RuleBased.PuzzleWithPossibleValues.ResetPossibleValues
  name: ResetPossibleValues
  nameWithType: PuzzleWithPossibleValues.ResetPossibleValues
  fullName: SudokuSpice.RuleBased.PuzzleWithPossibleValues.ResetPossibleValues
- uid: SudokuSpice.RuleBased.IPossibleValues.ResetPossibleValues(SudokuSpice.Coordinate@)
  commentId: M:SudokuSpice.RuleBased.IPossibleValues.ResetPossibleValues(SudokuSpice.Coordinate@)
  parent: SudokuSpice.RuleBased.IPossibleValues
  name: ResetPossibleValues(Coordinate)
  nameWithType: IPossibleValues.ResetPossibleValues(Coordinate)
  fullName: SudokuSpice.RuleBased.IPossibleValues.ResetPossibleValues(SudokuSpice.Coordinate)
  spec.csharp:
  - uid: SudokuSpice.RuleBased.IPossibleValues.ResetPossibleValues(SudokuSpice.Coordinate@)
    name: ResetPossibleValues
    nameWithType: IPossibleValues.ResetPossibleValues
    fullName: SudokuSpice.RuleBased.IPossibleValues.ResetPossibleValues
  - name: (
    nameWithType: (
    fullName: (
  - uid: SudokuSpice.Coordinate
    name: Coordinate
    nameWithType: Coordinate
    fullName: SudokuSpice.Coordinate
  - name: )
    nameWithType: )
    fullName: )
  spec.vb:
  - uid: SudokuSpice.RuleBased.IPossibleValues.ResetPossibleValues(SudokuSpice.Coordinate@)
    name: ResetPossibleValues
    nameWithType: IPossibleValues.ResetPossibleValues
    fullName: SudokuSpice.RuleBased.IPossibleValues.ResetPossibleValues
  - name: (
    nameWithType: (
    fullName: (
  - uid: SudokuSpice.Coordinate
    name: Coordinate
    nameWithType: Coordinate
    fullName: SudokuSpice.Coordinate
  - name: )
    nameWithType: )
    fullName: )
- uid: SudokuSpice.RuleBased.PuzzleWithPossibleValues.GetPossibleValues*
  commentId: Overload:SudokuSpice.RuleBased.PuzzleWithPossibleValues.GetPossibleValues
  name: GetPossibleValues
  nameWithType: PuzzleWithPossibleValues.GetPossibleValues
  fullName: SudokuSpice.RuleBased.PuzzleWithPossibleValues.GetPossibleValues
- uid: SudokuSpice.RuleBased.IReadOnlyPossibleValues.GetPossibleValues(SudokuSpice.Coordinate@)
  commentId: M:SudokuSpice.RuleBased.IReadOnlyPossibleValues.GetPossibleValues(SudokuSpice.Coordinate@)
  parent: SudokuSpice.RuleBased.IReadOnlyPossibleValues
  name: GetPossibleValues(Coordinate)
  nameWithType: IReadOnlyPossibleValues.GetPossibleValues(Coordinate)
  fullName: SudokuSpice.RuleBased.IReadOnlyPossibleValues.GetPossibleValues(SudokuSpice.Coordinate)
  spec.csharp:
  - uid: SudokuSpice.RuleBased.IReadOnlyPossibleValues.GetPossibleValues(SudokuSpice.Coordinate@)
    name: GetPossibleValues
    nameWithType: IReadOnlyPossibleValues.GetPossibleValues
    fullName: SudokuSpice.RuleBased.IReadOnlyPossibleValues.GetPossibleValues
  - name: (
    nameWithType: (
    fullName: (
  - uid: SudokuSpice.Coordinate
    name: Coordinate
    nameWithType: Coordinate
    fullName: SudokuSpice.Coordinate
  - name: )
    nameWithType: )
    fullName: )
  spec.vb:
  - uid: SudokuSpice.RuleBased.IReadOnlyPossibleValues.GetPossibleValues(SudokuSpice.Coordinate@)
    name: GetPossibleValues
    nameWithType: IReadOnlyPossibleValues.GetPossibleValues
    fullName: SudokuSpice.RuleBased.IReadOnlyPossibleValues.GetPossibleValues
  - name: (
    nameWithType: (
    fullName: (
  - uid: SudokuSpice.Coordinate
    name: Coordinate
    nameWithType: Coordinate
    fullName: SudokuSpice.Coordinate
  - name: )
    nameWithType: )
    fullName: )
- uid: SudokuSpice.RuleBased.PuzzleWithPossibleValues.SetPossibleValues*
  commentId: Overload:SudokuSpice.RuleBased.PuzzleWithPossibleValues.SetPossibleValues
  name: SetPossibleValues
  nameWithType: PuzzleWithPossibleValues.SetPossibleValues
  fullName: SudokuSpice.RuleBased.PuzzleWithPossibleValues.SetPossibleValues
- uid: SudokuSpice.RuleBased.IPossibleValues.SetPossibleValues(SudokuSpice.Coordinate@,SudokuSpice.RuleBased.BitVector)
  commentId: M:SudokuSpice.RuleBased.IPossibleValues.SetPossibleValues(SudokuSpice.Coordinate@,SudokuSpice.RuleBased.BitVector)
  parent: SudokuSpice.RuleBased.IPossibleValues
  name: SetPossibleValues(Coordinate, BitVector)
  nameWithType: IPossibleValues.SetPossibleValues(Coordinate, BitVector)
  fullName: SudokuSpice.RuleBased.IPossibleValues.SetPossibleValues(SudokuSpice.Coordinate, SudokuSpice.RuleBased.BitVector)
  spec.csharp:
  - uid: SudokuSpice.RuleBased.IPossibleValues.SetPossibleValues(SudokuSpice.Coordinate@,SudokuSpice.RuleBased.BitVector)
    name: SetPossibleValues
    nameWithType: IPossibleValues.SetPossibleValues
    fullName: SudokuSpice.RuleBased.IPossibleValues.SetPossibleValues
  - name: (
    nameWithType: (
    fullName: (
  - uid: SudokuSpice.Coordinate
    name: Coordinate
    nameWithType: Coordinate
    fullName: SudokuSpice.Coordinate
  - name: ', '
    nameWithType: ', '
    fullName: ', '
  - uid: SudokuSpice.RuleBased.BitVector
    name: BitVector
    nameWithType: BitVector
    fullName: SudokuSpice.RuleBased.BitVector
  - name: )
    nameWithType: )
    fullName: )
  spec.vb:
  - uid: SudokuSpice.RuleBased.IPossibleValues.SetPossibleValues(SudokuSpice.Coordinate@,SudokuSpice.RuleBased.BitVector)
    name: SetPossibleValues
    nameWithType: IPossibleValues.SetPossibleValues
    fullName: SudokuSpice.RuleBased.IPossibleValues.SetPossibleValues
  - name: (
    nameWithType: (
    fullName: (
  - uid: SudokuSpice.Coordinate
    name: Coordinate
    nameWithType: Coordinate
    fullName: SudokuSpice.Coordinate
  - name: ', '
    nameWithType: ', '
    fullName: ', '
  - uid: SudokuSpice.RuleBased.BitVector
    name: BitVector
    nameWithType: BitVector
    fullName: SudokuSpice.RuleBased.BitVector
  - name: )
    nameWithType: )
    fullName: )<|MERGE_RESOLUTION|>--- conflicted
+++ resolved
@@ -35,11 +35,7 @@
   source:
     remote:
       path: SudokuSpice/RuleBased/PuzzleWithPossibleValues.cs
-<<<<<<< HEAD
-      branch: master
-=======
       branch: init-or-not-init
->>>>>>> c8198ec5
       repo: https://github.com/MorganR/SudokuSpice.git
     id: PuzzleWithPossibleValues
     path: ../SudokuSpice/RuleBased/PuzzleWithPossibleValues.cs
@@ -85,11 +81,7 @@
   source:
     remote:
       path: SudokuSpice/RuleBased/PuzzleWithPossibleValues.cs
-<<<<<<< HEAD
-      branch: master
-=======
       branch: init-or-not-init
->>>>>>> c8198ec5
       repo: https://github.com/MorganR/SudokuSpice.git
     id: Size
     path: ../SudokuSpice/RuleBased/PuzzleWithPossibleValues.cs
@@ -128,11 +120,7 @@
   source:
     remote:
       path: SudokuSpice/RuleBased/PuzzleWithPossibleValues.cs
-<<<<<<< HEAD
-      branch: master
-=======
       branch: init-or-not-init
->>>>>>> c8198ec5
       repo: https://github.com/MorganR/SudokuSpice.git
     id: NumSquares
     path: ../SudokuSpice/RuleBased/PuzzleWithPossibleValues.cs
@@ -171,11 +159,7 @@
   source:
     remote:
       path: SudokuSpice/RuleBased/PuzzleWithPossibleValues.cs
-<<<<<<< HEAD
-      branch: master
-=======
       branch: init-or-not-init
->>>>>>> c8198ec5
       repo: https://github.com/MorganR/SudokuSpice.git
     id: NumEmptySquares
     path: ../SudokuSpice/RuleBased/PuzzleWithPossibleValues.cs
@@ -214,11 +198,7 @@
   source:
     remote:
       path: SudokuSpice/RuleBased/PuzzleWithPossibleValues.cs
-<<<<<<< HEAD
-      branch: master
-=======
       branch: init-or-not-init
->>>>>>> c8198ec5
       repo: https://github.com/MorganR/SudokuSpice.git
     id: NumSetSquares
     path: ../SudokuSpice/RuleBased/PuzzleWithPossibleValues.cs
@@ -257,11 +237,7 @@
   source:
     remote:
       path: SudokuSpice/RuleBased/PuzzleWithPossibleValues.cs
-<<<<<<< HEAD
-      branch: master
-=======
       branch: init-or-not-init
->>>>>>> c8198ec5
       repo: https://github.com/MorganR/SudokuSpice.git
     id: AllPossibleValues
     path: ../SudokuSpice/RuleBased/PuzzleWithPossibleValues.cs
@@ -300,11 +276,7 @@
   source:
     remote:
       path: SudokuSpice/RuleBased/PuzzleWithPossibleValues.cs
-<<<<<<< HEAD
-      branch: master
-=======
       branch: init-or-not-init
->>>>>>> c8198ec5
       repo: https://github.com/MorganR/SudokuSpice.git
     id: AllPossibleValuesSpan
     path: ../SudokuSpice/RuleBased/PuzzleWithPossibleValues.cs
@@ -343,11 +315,7 @@
   source:
     remote:
       path: SudokuSpice/RuleBased/PuzzleWithPossibleValues.cs
-<<<<<<< HEAD
-      branch: master
-=======
       branch: init-or-not-init
->>>>>>> c8198ec5
       repo: https://github.com/MorganR/SudokuSpice.git
     id: .ctor
     path: ../SudokuSpice/RuleBased/PuzzleWithPossibleValues.cs
@@ -383,11 +351,7 @@
   source:
     remote:
       path: SudokuSpice/RuleBased/PuzzleWithPossibleValues.cs
-<<<<<<< HEAD
-      branch: master
-=======
       branch: init-or-not-init
->>>>>>> c8198ec5
       repo: https://github.com/MorganR/SudokuSpice.git
     id: .ctor
     path: ../SudokuSpice/RuleBased/PuzzleWithPossibleValues.cs
@@ -426,11 +390,7 @@
   source:
     remote:
       path: SudokuSpice/RuleBased/PuzzleWithPossibleValues.cs
-<<<<<<< HEAD
-      branch: master
-=======
       branch: init-or-not-init
->>>>>>> c8198ec5
       repo: https://github.com/MorganR/SudokuSpice.git
     id: .ctor
     path: ../SudokuSpice/RuleBased/PuzzleWithPossibleValues.cs
@@ -466,11 +426,7 @@
   source:
     remote:
       path: SudokuSpice/RuleBased/PuzzleWithPossibleValues.cs
-<<<<<<< HEAD
-      branch: master
-=======
       branch: init-or-not-init
->>>>>>> c8198ec5
       repo: https://github.com/MorganR/SudokuSpice.git
     id: .ctor
     path: ../SudokuSpice/RuleBased/PuzzleWithPossibleValues.cs
@@ -505,11 +461,7 @@
   source:
     remote:
       path: SudokuSpice/RuleBased/PuzzleWithPossibleValues.cs
-<<<<<<< HEAD
-      branch: master
-=======
       branch: init-or-not-init
->>>>>>> c8198ec5
       repo: https://github.com/MorganR/SudokuSpice.git
     id: CopyFrom
     path: ../SudokuSpice/RuleBased/PuzzleWithPossibleValues.cs
@@ -551,11 +503,7 @@
   source:
     remote:
       path: SudokuSpice/RuleBased/PuzzleWithPossibleValues.cs
-<<<<<<< HEAD
-      branch: master
-=======
       branch: init-or-not-init
->>>>>>> c8198ec5
       repo: https://github.com/MorganR/SudokuSpice.git
     id: DeepCopy
     path: ../SudokuSpice/RuleBased/PuzzleWithPossibleValues.cs
@@ -591,11 +539,7 @@
   source:
     remote:
       path: SudokuSpice/RuleBased/PuzzleWithPossibleValues.cs
-<<<<<<< HEAD
-      branch: master
-=======
       branch: init-or-not-init
->>>>>>> c8198ec5
       repo: https://github.com/MorganR/SudokuSpice.git
     id: this[]
     path: ../SudokuSpice/RuleBased/PuzzleWithPossibleValues.cs
@@ -642,11 +586,7 @@
   source:
     remote:
       path: SudokuSpice/RuleBased/PuzzleWithPossibleValues.cs
-<<<<<<< HEAD
-      branch: master
-=======
       branch: init-or-not-init
->>>>>>> c8198ec5
       repo: https://github.com/MorganR/SudokuSpice.git
     id: this[]
     path: ../SudokuSpice/RuleBased/PuzzleWithPossibleValues.cs
@@ -693,11 +633,7 @@
   source:
     remote:
       path: SudokuSpice/RuleBased/PuzzleWithPossibleValues.cs
-<<<<<<< HEAD
-      branch: master
-=======
       branch: init-or-not-init
->>>>>>> c8198ec5
       repo: https://github.com/MorganR/SudokuSpice.git
     id: GetUnsetCoords
     path: ../SudokuSpice/RuleBased/PuzzleWithPossibleValues.cs
@@ -733,11 +669,7 @@
   source:
     remote:
       path: SudokuSpice/RuleBased/PuzzleWithPossibleValues.cs
-<<<<<<< HEAD
-      branch: master
-=======
       branch: init-or-not-init
->>>>>>> c8198ec5
       repo: https://github.com/MorganR/SudokuSpice.git
     id: ToString
     path: ../SudokuSpice/RuleBased/PuzzleWithPossibleValues.cs
@@ -773,11 +705,7 @@
   source:
     remote:
       path: SudokuSpice/RuleBased/PuzzleWithPossibleValues.cs
-<<<<<<< HEAD
-      branch: master
-=======
       branch: init-or-not-init
->>>>>>> c8198ec5
       repo: https://github.com/MorganR/SudokuSpice.git
     id: IntersectPossibleValues
     path: ../SudokuSpice/RuleBased/PuzzleWithPossibleValues.cs
@@ -819,11 +747,7 @@
   source:
     remote:
       path: SudokuSpice/RuleBased/PuzzleWithPossibleValues.cs
-<<<<<<< HEAD
-      branch: master
-=======
       branch: init-or-not-init
->>>>>>> c8198ec5
       repo: https://github.com/MorganR/SudokuSpice.git
     id: ResetPossibleValues
     path: ../SudokuSpice/RuleBased/PuzzleWithPossibleValues.cs
@@ -863,11 +787,7 @@
   source:
     remote:
       path: SudokuSpice/RuleBased/PuzzleWithPossibleValues.cs
-<<<<<<< HEAD
-      branch: master
-=======
       branch: init-or-not-init
->>>>>>> c8198ec5
       repo: https://github.com/MorganR/SudokuSpice.git
     id: GetPossibleValues
     path: ../SudokuSpice/RuleBased/PuzzleWithPossibleValues.cs
@@ -909,11 +829,7 @@
   source:
     remote:
       path: SudokuSpice/RuleBased/PuzzleWithPossibleValues.cs
-<<<<<<< HEAD
-      branch: master
-=======
       branch: init-or-not-init
->>>>>>> c8198ec5
       repo: https://github.com/MorganR/SudokuSpice.git
     id: SetPossibleValues
     path: ../SudokuSpice/RuleBased/PuzzleWithPossibleValues.cs
