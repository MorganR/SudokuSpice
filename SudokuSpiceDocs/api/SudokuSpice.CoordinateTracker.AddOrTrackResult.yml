### YamlMime:ManagedReference
items:
- uid: SudokuSpice.CoordinateTracker.AddOrTrackResult
  commentId: T:SudokuSpice.CoordinateTracker.AddOrTrackResult
  id: CoordinateTracker.AddOrTrackResult
  parent: SudokuSpice
  children:
  - SudokuSpice.CoordinateTracker.AddOrTrackResult.AddedAndTracked
  - SudokuSpice.CoordinateTracker.AddOrTrackResult.Tracked
  - SudokuSpice.CoordinateTracker.AddOrTrackResult.Unchanged
  langs:
  - csharp
  - vb
  name: CoordinateTracker.AddOrTrackResult
  nameWithType: CoordinateTracker.AddOrTrackResult
  fullName: SudokuSpice.CoordinateTracker.AddOrTrackResult
  type: Enum
  source:
    remote:
      path: SudokuSpice/CoordinateTracker.cs
<<<<<<< HEAD
      branch: master
=======
      branch: init-or-not-init
>>>>>>> c8198ec5
      repo: https://github.com/MorganR/SudokuSpice.git
    id: AddOrTrackResult
    path: ../SudokuSpice/CoordinateTracker.cs
    startLine: 30
  assemblies:
  - SudokuSpice
  namespace: SudokuSpice
  summary: "\nIndicates the action taken during an\n<xref href=\"SudokuSpice.CoordinateTracker.AddOrTrackIfUntracked(SudokuSpice.Coordinate%40)\" data-throw-if-not-resolved=\"false\"></xref>\noperation.\n"
  example: []
  syntax:
    content: 'public enum AddOrTrackResult : int'
    content.vb: Public Enum AddOrTrackResult As Integer
  modifiers.csharp:
  - public
  - enum
  modifiers.vb:
  - Public
  - Enum
- uid: SudokuSpice.CoordinateTracker.AddOrTrackResult.AddedAndTracked
  commentId: F:SudokuSpice.CoordinateTracker.AddOrTrackResult.AddedAndTracked
  id: AddedAndTracked
  parent: SudokuSpice.CoordinateTracker.AddOrTrackResult
  langs:
  - csharp
  - vb
  name: AddedAndTracked
  nameWithType: CoordinateTracker.AddOrTrackResult.AddedAndTracked
  fullName: SudokuSpice.CoordinateTracker.AddOrTrackResult.AddedAndTracked
  type: Field
  source:
    remote:
      path: SudokuSpice/CoordinateTracker.cs
<<<<<<< HEAD
      branch: master
=======
      branch: init-or-not-init
>>>>>>> c8198ec5
      repo: https://github.com/MorganR/SudokuSpice.git
    id: AddedAndTracked
    path: ../SudokuSpice/CoordinateTracker.cs
    startLine: 36
  assemblies:
  - SudokuSpice
  namespace: SudokuSpice
  summary: "\nThe given <xref href=\"SudokuSpice.Coordinate\" data-throw-if-not-resolved=\"false\"></xref> was previously unknown, and has been added and\ntracked.\n"
  example: []
  syntax:
    content: AddedAndTracked = null
    return:
      type: SudokuSpice.CoordinateTracker.AddOrTrackResult
    content.vb: AddedAndTracked = Nothing
  modifiers.csharp:
  - public
  - const
  modifiers.vb:
  - Public
  - Const
- uid: SudokuSpice.CoordinateTracker.AddOrTrackResult.Tracked
  commentId: F:SudokuSpice.CoordinateTracker.AddOrTrackResult.Tracked
  id: Tracked
  parent: SudokuSpice.CoordinateTracker.AddOrTrackResult
  langs:
  - csharp
  - vb
  name: Tracked
  nameWithType: CoordinateTracker.AddOrTrackResult.Tracked
  fullName: SudokuSpice.CoordinateTracker.AddOrTrackResult.Tracked
  type: Field
  source:
    remote:
      path: SudokuSpice/CoordinateTracker.cs
<<<<<<< HEAD
      branch: master
=======
      branch: init-or-not-init
>>>>>>> c8198ec5
      repo: https://github.com/MorganR/SudokuSpice.git
    id: Tracked
    path: ../SudokuSpice/CoordinateTracker.cs
    startLine: 41
  assemblies:
  - SudokuSpice
  namespace: SudokuSpice
  summary: "\nThe given <xref href=\"SudokuSpice.Coordinate\" data-throw-if-not-resolved=\"false\"></xref> was already added but was untracked, and is now\ntracked.\n"
  example: []
  syntax:
    content: Tracked = null
    return:
      type: SudokuSpice.CoordinateTracker.AddOrTrackResult
    content.vb: Tracked = Nothing
  modifiers.csharp:
  - public
  - const
  modifiers.vb:
  - Public
  - Const
- uid: SudokuSpice.CoordinateTracker.AddOrTrackResult.Unchanged
  commentId: F:SudokuSpice.CoordinateTracker.AddOrTrackResult.Unchanged
  id: Unchanged
  parent: SudokuSpice.CoordinateTracker.AddOrTrackResult
  langs:
  - csharp
  - vb
  name: Unchanged
  nameWithType: CoordinateTracker.AddOrTrackResult.Unchanged
  fullName: SudokuSpice.CoordinateTracker.AddOrTrackResult.Unchanged
  type: Field
  source:
    remote:
      path: SudokuSpice/CoordinateTracker.cs
<<<<<<< HEAD
      branch: master
=======
      branch: init-or-not-init
>>>>>>> c8198ec5
      repo: https://github.com/MorganR/SudokuSpice.git
    id: Unchanged
    path: ../SudokuSpice/CoordinateTracker.cs
    startLine: 45
  assemblies:
  - SudokuSpice
  namespace: SudokuSpice
  summary: "\nThe given <xref href=\"SudokuSpice.Coordinate\" data-throw-if-not-resolved=\"false\"></xref> was already tracked. No changes were needed.\n"
  example: []
  syntax:
    content: Unchanged = null
    return:
      type: SudokuSpice.CoordinateTracker.AddOrTrackResult
    content.vb: Unchanged = Nothing
  modifiers.csharp:
  - public
  - const
  modifiers.vb:
  - Public
  - Const
references:
- uid: SudokuSpice.CoordinateTracker.AddOrTrackIfUntracked(SudokuSpice.Coordinate@)
  commentId: M:SudokuSpice.CoordinateTracker.AddOrTrackIfUntracked(SudokuSpice.Coordinate@)
  isExternal: true
- uid: SudokuSpice
  commentId: N:SudokuSpice
  name: SudokuSpice
  nameWithType: SudokuSpice
  fullName: SudokuSpice
- uid: SudokuSpice.Coordinate
  commentId: T:SudokuSpice.Coordinate
  parent: SudokuSpice
  name: Coordinate
  nameWithType: Coordinate
  fullName: SudokuSpice.Coordinate
- uid: SudokuSpice.CoordinateTracker.AddOrTrackResult
  commentId: T:SudokuSpice.CoordinateTracker.AddOrTrackResult
  parent: SudokuSpice
  name: CoordinateTracker.AddOrTrackResult
  nameWithType: CoordinateTracker.AddOrTrackResult
  fullName: SudokuSpice.CoordinateTracker.AddOrTrackResult<|MERGE_RESOLUTION|>--- conflicted
+++ resolved
@@ -18,11 +18,7 @@
   source:
     remote:
       path: SudokuSpice/CoordinateTracker.cs
-<<<<<<< HEAD
-      branch: master
-=======
       branch: init-or-not-init
->>>>>>> c8198ec5
       repo: https://github.com/MorganR/SudokuSpice.git
     id: AddOrTrackResult
     path: ../SudokuSpice/CoordinateTracker.cs
@@ -55,11 +51,7 @@
   source:
     remote:
       path: SudokuSpice/CoordinateTracker.cs
-<<<<<<< HEAD
-      branch: master
-=======
       branch: init-or-not-init
->>>>>>> c8198ec5
       repo: https://github.com/MorganR/SudokuSpice.git
     id: AddedAndTracked
     path: ../SudokuSpice/CoordinateTracker.cs
@@ -94,11 +86,7 @@
   source:
     remote:
       path: SudokuSpice/CoordinateTracker.cs
-<<<<<<< HEAD
-      branch: master
-=======
       branch: init-or-not-init
->>>>>>> c8198ec5
       repo: https://github.com/MorganR/SudokuSpice.git
     id: Tracked
     path: ../SudokuSpice/CoordinateTracker.cs
@@ -133,11 +121,7 @@
   source:
     remote:
       path: SudokuSpice/CoordinateTracker.cs
-<<<<<<< HEAD
-      branch: master
-=======
       branch: init-or-not-init
->>>>>>> c8198ec5
       repo: https://github.com/MorganR/SudokuSpice.git
     id: Unchanged
     path: ../SudokuSpice/CoordinateTracker.cs
