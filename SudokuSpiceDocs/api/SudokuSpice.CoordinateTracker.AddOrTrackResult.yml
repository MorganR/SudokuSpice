--- conflicted
+++ resolved
@@ -17,19 +17,11 @@
   type: Enum
   source:
     remote:
-<<<<<<< HEAD
       path: SudokuSpice/CoordinateTracker.cs
-=======
-      path: SudokuSpice/Data/CoordinateTracker.cs
->>>>>>> 3a970f73
       branch: internal-puzzle
       repo: https://github.com/MorganR/SudokuSpice.git
     id: AddOrTrackResult
-<<<<<<< HEAD
     path: ../SudokuSpice/CoordinateTracker.cs
-=======
-    path: ../SudokuSpice/Data/CoordinateTracker.cs
->>>>>>> 3a970f73
     startLine: 30
   assemblies:
   - SudokuSpice
@@ -58,19 +50,11 @@
   type: Field
   source:
     remote:
-<<<<<<< HEAD
       path: SudokuSpice/CoordinateTracker.cs
-=======
-      path: SudokuSpice/Data/CoordinateTracker.cs
->>>>>>> 3a970f73
       branch: internal-puzzle
       repo: https://github.com/MorganR/SudokuSpice.git
     id: AddedAndTracked
-<<<<<<< HEAD
     path: ../SudokuSpice/CoordinateTracker.cs
-=======
-    path: ../SudokuSpice/Data/CoordinateTracker.cs
->>>>>>> 3a970f73
     startLine: 36
   assemblies:
   - SudokuSpice
@@ -101,19 +85,11 @@
   type: Field
   source:
     remote:
-<<<<<<< HEAD
       path: SudokuSpice/CoordinateTracker.cs
-=======
-      path: SudokuSpice/Data/CoordinateTracker.cs
->>>>>>> 3a970f73
       branch: internal-puzzle
       repo: https://github.com/MorganR/SudokuSpice.git
     id: Tracked
-<<<<<<< HEAD
     path: ../SudokuSpice/CoordinateTracker.cs
-=======
-    path: ../SudokuSpice/Data/CoordinateTracker.cs
->>>>>>> 3a970f73
     startLine: 41
   assemblies:
   - SudokuSpice
@@ -144,19 +120,11 @@
   type: Field
   source:
     remote:
-<<<<<<< HEAD
       path: SudokuSpice/CoordinateTracker.cs
-=======
-      path: SudokuSpice/Data/CoordinateTracker.cs
->>>>>>> 3a970f73
       branch: internal-puzzle
       repo: https://github.com/MorganR/SudokuSpice.git
     id: Unchanged
-<<<<<<< HEAD
     path: ../SudokuSpice/CoordinateTracker.cs
-=======
-    path: ../SudokuSpice/Data/CoordinateTracker.cs
->>>>>>> 3a970f73
     startLine: 45
   assemblies:
   - SudokuSpice
