### YamlMime:ManagedReference
items:
- uid: SudokuSpice.RuleBased.Heuristics.UniqueInXHelper
  commentId: T:SudokuSpice.RuleBased.Heuristics.UniqueInXHelper
  id: UniqueInXHelper
  parent: SudokuSpice.RuleBased.Heuristics
  children:
  - SudokuSpice.RuleBased.Heuristics.UniqueInXHelper.#ctor(SudokuSpice.RuleBased.IReadOnlyPuzzleWithMutablePossibleValues)
  - SudokuSpice.RuleBased.Heuristics.UniqueInXHelper.CopyWithNewReference(SudokuSpice.RuleBased.IReadOnlyPuzzleWithMutablePossibleValues)
  - SudokuSpice.RuleBased.Heuristics.UniqueInXHelper.UndoLastUpdate
  - SudokuSpice.RuleBased.Heuristics.UniqueInXHelper.UpdateIfUnique(ReadOnlySpan{SudokuSpice.RuleBased.BitVector},ReadOnlySpan{SudokuSpice.Coordinate[]})
  langs:
  - csharp
  - vb
  name: UniqueInXHelper
  nameWithType: UniqueInXHelper
  fullName: SudokuSpice.RuleBased.Heuristics.UniqueInXHelper
  type: Class
  source:
    remote:
      path: SudokuSpice/RuleBased/Heuristics/UniqueInXHelper.cs
<<<<<<< HEAD
      branch: master
=======
      branch: init-or-not-init
>>>>>>> c8198ec5
      repo: https://github.com/MorganR/SudokuSpice.git
    id: UniqueInXHelper
    path: ../SudokuSpice/RuleBased/Heuristics/UniqueInXHelper.cs
    startLine: 5
  assemblies:
  - SudokuSpice
  namespace: SudokuSpice.RuleBased.Heuristics
  syntax:
    content: 'public class UniqueInXHelper : object'
    content.vb: >-
      Public Class UniqueInXHelper
          Inherits Object
  inheritance:
  - System.Object
  modifiers.csharp:
  - public
  - class
  modifiers.vb:
  - Public
  - Class
- uid: SudokuSpice.RuleBased.Heuristics.UniqueInXHelper.#ctor(SudokuSpice.RuleBased.IReadOnlyPuzzleWithMutablePossibleValues)
  commentId: M:SudokuSpice.RuleBased.Heuristics.UniqueInXHelper.#ctor(SudokuSpice.RuleBased.IReadOnlyPuzzleWithMutablePossibleValues)
  id: '#ctor(SudokuSpice.RuleBased.IReadOnlyPuzzleWithMutablePossibleValues)'
  parent: SudokuSpice.RuleBased.Heuristics.UniqueInXHelper
  langs:
  - csharp
  - vb
  name: UniqueInXHelper(IReadOnlyPuzzleWithMutablePossibleValues)
  nameWithType: UniqueInXHelper.UniqueInXHelper(IReadOnlyPuzzleWithMutablePossibleValues)
  fullName: SudokuSpice.RuleBased.Heuristics.UniqueInXHelper.UniqueInXHelper(SudokuSpice.RuleBased.IReadOnlyPuzzleWithMutablePossibleValues)
  type: Constructor
  source:
    remote:
      path: SudokuSpice/RuleBased/Heuristics/UniqueInXHelper.cs
<<<<<<< HEAD
      branch: master
=======
      branch: init-or-not-init
>>>>>>> c8198ec5
      repo: https://github.com/MorganR/SudokuSpice.git
    id: .ctor
    path: ../SudokuSpice/RuleBased/Heuristics/UniqueInXHelper.cs
    startLine: 11
  assemblies:
  - SudokuSpice
  namespace: SudokuSpice.RuleBased.Heuristics
  syntax:
    content: public UniqueInXHelper(IReadOnlyPuzzleWithMutablePossibleValues puzzle)
    parameters:
    - id: puzzle
      type: SudokuSpice.RuleBased.IReadOnlyPuzzleWithMutablePossibleValues
    content.vb: Public Sub New(puzzle As IReadOnlyPuzzleWithMutablePossibleValues)
  overload: SudokuSpice.RuleBased.Heuristics.UniqueInXHelper.#ctor*
  modifiers.csharp:
  - public
  modifiers.vb:
  - Public
- uid: SudokuSpice.RuleBased.Heuristics.UniqueInXHelper.CopyWithNewReference(SudokuSpice.RuleBased.IReadOnlyPuzzleWithMutablePossibleValues)
  commentId: M:SudokuSpice.RuleBased.Heuristics.UniqueInXHelper.CopyWithNewReference(SudokuSpice.RuleBased.IReadOnlyPuzzleWithMutablePossibleValues)
  id: CopyWithNewReference(SudokuSpice.RuleBased.IReadOnlyPuzzleWithMutablePossibleValues)
  parent: SudokuSpice.RuleBased.Heuristics.UniqueInXHelper
  langs:
  - csharp
  - vb
  name: CopyWithNewReference(IReadOnlyPuzzleWithMutablePossibleValues)
  nameWithType: UniqueInXHelper.CopyWithNewReference(IReadOnlyPuzzleWithMutablePossibleValues)
  fullName: SudokuSpice.RuleBased.Heuristics.UniqueInXHelper.CopyWithNewReference(SudokuSpice.RuleBased.IReadOnlyPuzzleWithMutablePossibleValues)
  type: Method
  source:
    remote:
      path: SudokuSpice/RuleBased/Heuristics/UniqueInXHelper.cs
<<<<<<< HEAD
      branch: master
=======
      branch: init-or-not-init
>>>>>>> c8198ec5
      repo: https://github.com/MorganR/SudokuSpice.git
    id: CopyWithNewReference
    path: ../SudokuSpice/RuleBased/Heuristics/UniqueInXHelper.cs
    startLine: 25
  assemblies:
  - SudokuSpice
  namespace: SudokuSpice.RuleBased.Heuristics
  syntax:
    content: public UniqueInXHelper CopyWithNewReference(IReadOnlyPuzzleWithMutablePossibleValues puzzle)
    parameters:
    - id: puzzle
      type: SudokuSpice.RuleBased.IReadOnlyPuzzleWithMutablePossibleValues
    return:
      type: SudokuSpice.RuleBased.Heuristics.UniqueInXHelper
    content.vb: Public Function CopyWithNewReference(puzzle As IReadOnlyPuzzleWithMutablePossibleValues) As UniqueInXHelper
  overload: SudokuSpice.RuleBased.Heuristics.UniqueInXHelper.CopyWithNewReference*
  modifiers.csharp:
  - public
  modifiers.vb:
  - Public
- uid: SudokuSpice.RuleBased.Heuristics.UniqueInXHelper.UndoLastUpdate
  commentId: M:SudokuSpice.RuleBased.Heuristics.UniqueInXHelper.UndoLastUpdate
  id: UndoLastUpdate
  parent: SudokuSpice.RuleBased.Heuristics.UniqueInXHelper
  langs:
  - csharp
  - vb
  name: UndoLastUpdate()
  nameWithType: UniqueInXHelper.UndoLastUpdate()
  fullName: SudokuSpice.RuleBased.Heuristics.UniqueInXHelper.UndoLastUpdate()
  type: Method
  source:
    remote:
      path: SudokuSpice/RuleBased/Heuristics/UniqueInXHelper.cs
<<<<<<< HEAD
      branch: master
=======
      branch: init-or-not-init
>>>>>>> c8198ec5
      repo: https://github.com/MorganR/SudokuSpice.git
    id: UndoLastUpdate
    path: ../SudokuSpice/RuleBased/Heuristics/UniqueInXHelper.cs
    startLine: 30
  assemblies:
  - SudokuSpice
  namespace: SudokuSpice.RuleBased.Heuristics
  syntax:
    content: public void UndoLastUpdate()
    content.vb: Public Sub UndoLastUpdate
  overload: SudokuSpice.RuleBased.Heuristics.UniqueInXHelper.UndoLastUpdate*
  modifiers.csharp:
  - public
  modifiers.vb:
  - Public
- uid: SudokuSpice.RuleBased.Heuristics.UniqueInXHelper.UpdateIfUnique(ReadOnlySpan{SudokuSpice.RuleBased.BitVector},ReadOnlySpan{SudokuSpice.Coordinate[]})
  commentId: M:SudokuSpice.RuleBased.Heuristics.UniqueInXHelper.UpdateIfUnique(ReadOnlySpan{SudokuSpice.RuleBased.BitVector},ReadOnlySpan{SudokuSpice.Coordinate[]})
  id: UpdateIfUnique(ReadOnlySpan{SudokuSpice.RuleBased.BitVector},ReadOnlySpan{SudokuSpice.Coordinate[]})
  parent: SudokuSpice.RuleBased.Heuristics.UniqueInXHelper
  langs:
  - csharp
  - vb
  name: UpdateIfUnique(ReadOnlySpan<BitVector>, ReadOnlySpan<Coordinate[]>)
  nameWithType: UniqueInXHelper.UpdateIfUnique(ReadOnlySpan<BitVector>, ReadOnlySpan<Coordinate[]>)
  fullName: SudokuSpice.RuleBased.Heuristics.UniqueInXHelper.UpdateIfUnique(ReadOnlySpan<SudokuSpice.RuleBased.BitVector>, ReadOnlySpan<SudokuSpice.Coordinate[]>)
  type: Method
  source:
    remote:
      path: SudokuSpice/RuleBased/Heuristics/UniqueInXHelper.cs
<<<<<<< HEAD
      branch: master
=======
      branch: init-or-not-init
>>>>>>> c8198ec5
      repo: https://github.com/MorganR/SudokuSpice.git
    id: UpdateIfUnique
    path: ../SudokuSpice/RuleBased/Heuristics/UniqueInXHelper.cs
    startLine: 39
  assemblies:
  - SudokuSpice
  namespace: SudokuSpice.RuleBased.Heuristics
  syntax:
    content: public bool UpdateIfUnique(ReadOnlySpan<BitVector> possibleValuesToCheck, ReadOnlySpan<Coordinate[]> coordinatesToCheck)
    parameters:
    - id: possibleValuesToCheck
      type: ReadOnlySpan{SudokuSpice.RuleBased.BitVector}
    - id: coordinatesToCheck
      type: ReadOnlySpan{SudokuSpice.Coordinate[]}
    return:
      type: System.Boolean
    content.vb: Public Function UpdateIfUnique(possibleValuesToCheck As ReadOnlySpan(Of BitVector), coordinatesToCheck As ReadOnlySpan(Of Coordinate())) As Boolean
  overload: SudokuSpice.RuleBased.Heuristics.UniqueInXHelper.UpdateIfUnique*
  nameWithType.vb: UniqueInXHelper.UpdateIfUnique(ReadOnlySpan(Of BitVector), ReadOnlySpan(Of Coordinate()))
  modifiers.csharp:
  - public
  modifiers.vb:
  - Public
  fullName.vb: SudokuSpice.RuleBased.Heuristics.UniqueInXHelper.UpdateIfUnique(ReadOnlySpan(Of SudokuSpice.RuleBased.BitVector), ReadOnlySpan(Of SudokuSpice.Coordinate()))
  name.vb: UpdateIfUnique(ReadOnlySpan(Of BitVector), ReadOnlySpan(Of Coordinate()))
references:
- uid: SudokuSpice.RuleBased.Heuristics
  commentId: N:SudokuSpice.RuleBased.Heuristics
  name: SudokuSpice.RuleBased.Heuristics
  nameWithType: SudokuSpice.RuleBased.Heuristics
  fullName: SudokuSpice.RuleBased.Heuristics
- uid: SudokuSpice.RuleBased.Heuristics.UniqueInXHelper.#ctor*
  commentId: Overload:SudokuSpice.RuleBased.Heuristics.UniqueInXHelper.#ctor
  name: UniqueInXHelper
  nameWithType: UniqueInXHelper.UniqueInXHelper
  fullName: SudokuSpice.RuleBased.Heuristics.UniqueInXHelper.UniqueInXHelper
- uid: SudokuSpice.RuleBased.IReadOnlyPuzzleWithMutablePossibleValues
  commentId: T:SudokuSpice.RuleBased.IReadOnlyPuzzleWithMutablePossibleValues
  parent: SudokuSpice.RuleBased
  name: IReadOnlyPuzzleWithMutablePossibleValues
  nameWithType: IReadOnlyPuzzleWithMutablePossibleValues
  fullName: SudokuSpice.RuleBased.IReadOnlyPuzzleWithMutablePossibleValues
- uid: SudokuSpice.RuleBased
  commentId: N:SudokuSpice.RuleBased
  name: SudokuSpice.RuleBased
  nameWithType: SudokuSpice.RuleBased
  fullName: SudokuSpice.RuleBased
- uid: SudokuSpice.RuleBased.Heuristics.UniqueInXHelper.CopyWithNewReference*
  commentId: Overload:SudokuSpice.RuleBased.Heuristics.UniqueInXHelper.CopyWithNewReference
  name: CopyWithNewReference
  nameWithType: UniqueInXHelper.CopyWithNewReference
  fullName: SudokuSpice.RuleBased.Heuristics.UniqueInXHelper.CopyWithNewReference
- uid: SudokuSpice.RuleBased.Heuristics.UniqueInXHelper
  commentId: T:SudokuSpice.RuleBased.Heuristics.UniqueInXHelper
  parent: SudokuSpice.RuleBased.Heuristics
  name: UniqueInXHelper
  nameWithType: UniqueInXHelper
  fullName: SudokuSpice.RuleBased.Heuristics.UniqueInXHelper
- uid: SudokuSpice.RuleBased.Heuristics.UniqueInXHelper.UndoLastUpdate*
  commentId: Overload:SudokuSpice.RuleBased.Heuristics.UniqueInXHelper.UndoLastUpdate
  name: UndoLastUpdate
  nameWithType: UniqueInXHelper.UndoLastUpdate
  fullName: SudokuSpice.RuleBased.Heuristics.UniqueInXHelper.UndoLastUpdate
- uid: SudokuSpice.RuleBased.Heuristics.UniqueInXHelper.UpdateIfUnique*
  commentId: Overload:SudokuSpice.RuleBased.Heuristics.UniqueInXHelper.UpdateIfUnique
  name: UpdateIfUnique
  nameWithType: UniqueInXHelper.UpdateIfUnique
  fullName: SudokuSpice.RuleBased.Heuristics.UniqueInXHelper.UpdateIfUnique
- uid: ReadOnlySpan{SudokuSpice.RuleBased.BitVector}
  commentId: '!:ReadOnlySpan{SudokuSpice.RuleBased.BitVector}'
  definition: ReadOnlySpan`1
  name: ReadOnlySpan<BitVector>
  nameWithType: ReadOnlySpan<BitVector>
  fullName: ReadOnlySpan<SudokuSpice.RuleBased.BitVector>
  nameWithType.vb: ReadOnlySpan(Of BitVector)
  fullName.vb: ReadOnlySpan(Of SudokuSpice.RuleBased.BitVector)
  name.vb: ReadOnlySpan(Of BitVector)
  spec.csharp:
  - uid: ReadOnlySpan`1
    name: ReadOnlySpan
    nameWithType: ReadOnlySpan
    fullName: ReadOnlySpan
    isExternal: true
  - name: <
    nameWithType: <
    fullName: <
  - uid: SudokuSpice.RuleBased.BitVector
    name: BitVector
    nameWithType: BitVector
    fullName: SudokuSpice.RuleBased.BitVector
  - name: '>'
    nameWithType: '>'
    fullName: '>'
  spec.vb:
  - uid: ReadOnlySpan`1
    name: ReadOnlySpan
    nameWithType: ReadOnlySpan
    fullName: ReadOnlySpan
    isExternal: true
  - name: '(Of '
    nameWithType: '(Of '
    fullName: '(Of '
  - uid: SudokuSpice.RuleBased.BitVector
    name: BitVector
    nameWithType: BitVector
    fullName: SudokuSpice.RuleBased.BitVector
  - name: )
    nameWithType: )
    fullName: )
- uid: ReadOnlySpan{SudokuSpice.Coordinate[]}
  commentId: '!:ReadOnlySpan{SudokuSpice.Coordinate[]}'
  definition: ReadOnlySpan`1
  name: ReadOnlySpan<Coordinate[]>
  nameWithType: ReadOnlySpan<Coordinate[]>
  fullName: ReadOnlySpan<SudokuSpice.Coordinate[]>
  nameWithType.vb: ReadOnlySpan(Of Coordinate())
  fullName.vb: ReadOnlySpan(Of SudokuSpice.Coordinate())
  name.vb: ReadOnlySpan(Of Coordinate())
  spec.csharp:
  - uid: ReadOnlySpan`1
    name: ReadOnlySpan
    nameWithType: ReadOnlySpan
    fullName: ReadOnlySpan
    isExternal: true
  - name: <
    nameWithType: <
    fullName: <
  - uid: SudokuSpice.Coordinate
    name: Coordinate
    nameWithType: Coordinate
    fullName: SudokuSpice.Coordinate
  - name: '[]'
    nameWithType: '[]'
    fullName: '[]'
  - name: '>'
    nameWithType: '>'
    fullName: '>'
  spec.vb:
  - uid: ReadOnlySpan`1
    name: ReadOnlySpan
    nameWithType: ReadOnlySpan
    fullName: ReadOnlySpan
    isExternal: true
  - name: '(Of '
    nameWithType: '(Of '
    fullName: '(Of '
  - uid: SudokuSpice.Coordinate
    name: Coordinate
    nameWithType: Coordinate
    fullName: SudokuSpice.Coordinate
  - name: ()
    nameWithType: ()
    fullName: ()
  - name: )
    nameWithType: )
    fullName: )
- uid: System.Boolean
  isExternal: true
  name: Boolean
  nameWithType: Boolean
  fullName: System.Boolean
- uid: ReadOnlySpan`1
  isExternal: true
  name: ReadOnlySpan<>
  nameWithType: ReadOnlySpan<>
  fullName: ReadOnlySpan<>
  nameWithType.vb: ReadOnlySpan(Of )
  fullName.vb: ReadOnlySpan(Of )
  name.vb: ReadOnlySpan(Of )
  spec.csharp:
  - uid: ReadOnlySpan`1
    name: ReadOnlySpan
    nameWithType: ReadOnlySpan
    fullName: ReadOnlySpan
    isExternal: true
  - name: <
    nameWithType: <
    fullName: <
  - name: ''
    nameWithType: ''
    fullName: ''
  - name: '>'
    nameWithType: '>'
    fullName: '>'
  spec.vb:
  - uid: ReadOnlySpan`1
    name: ReadOnlySpan
    nameWithType: ReadOnlySpan
    fullName: ReadOnlySpan
    isExternal: true
  - name: '(Of '
    nameWithType: '(Of '
    fullName: '(Of '
  - name: ''
    nameWithType: ''
    fullName: ''
  - name: )
    nameWithType: )
    fullName: )<|MERGE_RESOLUTION|>--- conflicted
+++ resolved
@@ -19,11 +19,7 @@
   source:
     remote:
       path: SudokuSpice/RuleBased/Heuristics/UniqueInXHelper.cs
-<<<<<<< HEAD
-      branch: master
-=======
-      branch: init-or-not-init
->>>>>>> c8198ec5
+      branch: init-or-not-init
       repo: https://github.com/MorganR/SudokuSpice.git
     id: UniqueInXHelper
     path: ../SudokuSpice/RuleBased/Heuristics/UniqueInXHelper.cs
@@ -58,11 +54,7 @@
   source:
     remote:
       path: SudokuSpice/RuleBased/Heuristics/UniqueInXHelper.cs
-<<<<<<< HEAD
-      branch: master
-=======
-      branch: init-or-not-init
->>>>>>> c8198ec5
+      branch: init-or-not-init
       repo: https://github.com/MorganR/SudokuSpice.git
     id: .ctor
     path: ../SudokuSpice/RuleBased/Heuristics/UniqueInXHelper.cs
@@ -95,11 +87,7 @@
   source:
     remote:
       path: SudokuSpice/RuleBased/Heuristics/UniqueInXHelper.cs
-<<<<<<< HEAD
-      branch: master
-=======
-      branch: init-or-not-init
->>>>>>> c8198ec5
+      branch: init-or-not-init
       repo: https://github.com/MorganR/SudokuSpice.git
     id: CopyWithNewReference
     path: ../SudokuSpice/RuleBased/Heuristics/UniqueInXHelper.cs
@@ -134,11 +122,7 @@
   source:
     remote:
       path: SudokuSpice/RuleBased/Heuristics/UniqueInXHelper.cs
-<<<<<<< HEAD
-      branch: master
-=======
-      branch: init-or-not-init
->>>>>>> c8198ec5
+      branch: init-or-not-init
       repo: https://github.com/MorganR/SudokuSpice.git
     id: UndoLastUpdate
     path: ../SudokuSpice/RuleBased/Heuristics/UniqueInXHelper.cs
@@ -168,11 +152,7 @@
   source:
     remote:
       path: SudokuSpice/RuleBased/Heuristics/UniqueInXHelper.cs
-<<<<<<< HEAD
-      branch: master
-=======
-      branch: init-or-not-init
->>>>>>> c8198ec5
+      branch: init-or-not-init
       repo: https://github.com/MorganR/SudokuSpice.git
     id: UpdateIfUnique
     path: ../SudokuSpice/RuleBased/Heuristics/UniqueInXHelper.cs
