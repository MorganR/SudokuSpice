--- conflicted
+++ resolved
@@ -22,11 +22,7 @@
   source:
     remote:
       path: SudokuSpice/RuleBased/Rules/BoxUniquenessRule.cs
-<<<<<<< HEAD
-      branch: master
-=======
       branch: init-or-not-init
->>>>>>> c8198ec5
       repo: https://github.com/MorganR/SudokuSpice.git
     id: BoxUniquenessRule
     path: ../SudokuSpice/RuleBased/Rules/BoxUniquenessRule.cs
@@ -74,11 +70,7 @@
   source:
     remote:
       path: SudokuSpice/RuleBased/Rules/BoxUniquenessRule.cs
-<<<<<<< HEAD
-      branch: master
-=======
       branch: init-or-not-init
->>>>>>> c8198ec5
       repo: https://github.com/MorganR/SudokuSpice.git
     id: .ctor
     path: ../SudokuSpice/RuleBased/Rules/BoxUniquenessRule.cs
@@ -108,11 +100,7 @@
   source:
     remote:
       path: SudokuSpice/RuleBased/Rules/BoxUniquenessRule.cs
-<<<<<<< HEAD
-      branch: master
-=======
       branch: init-or-not-init
->>>>>>> c8198ec5
       repo: https://github.com/MorganR/SudokuSpice.git
     id: CopyWithNewReference
     path: ../SudokuSpice/RuleBased/Rules/BoxUniquenessRule.cs
@@ -155,11 +143,7 @@
   source:
     remote:
       path: SudokuSpice/RuleBased/Rules/BoxUniquenessRule.cs
-<<<<<<< HEAD
-      branch: master
-=======
       branch: init-or-not-init
->>>>>>> c8198ec5
       repo: https://github.com/MorganR/SudokuSpice.git
     id: TryInit
     path: ../SudokuSpice/RuleBased/Rules/BoxUniquenessRule.cs
@@ -207,11 +191,7 @@
   source:
     remote:
       path: SudokuSpice/RuleBased/Rules/BoxUniquenessRule.cs
-<<<<<<< HEAD
-      branch: master
-=======
       branch: init-or-not-init
->>>>>>> c8198ec5
       repo: https://github.com/MorganR/SudokuSpice.git
     id: GetMissingValuesForBox
     path: ../SudokuSpice/RuleBased/Rules/BoxUniquenessRule.cs
@@ -250,11 +230,7 @@
   source:
     remote:
       path: SudokuSpice/RuleBased/Rules/BoxUniquenessRule.cs
-<<<<<<< HEAD
-      branch: master
-=======
       branch: init-or-not-init
->>>>>>> c8198ec5
       repo: https://github.com/MorganR/SudokuSpice.git
     id: GetNumDimensions
     path: ../SudokuSpice/RuleBased/Rules/BoxUniquenessRule.cs
@@ -295,11 +271,7 @@
   source:
     remote:
       path: SudokuSpice/RuleBased/Rules/BoxUniquenessRule.cs
-<<<<<<< HEAD
-      branch: master
-=======
       branch: init-or-not-init
->>>>>>> c8198ec5
       repo: https://github.com/MorganR/SudokuSpice.git
     id: GetDimension
     path: ../SudokuSpice/RuleBased/Rules/BoxUniquenessRule.cs
@@ -342,11 +314,7 @@
   source:
     remote:
       path: SudokuSpice/RuleBased/Rules/BoxUniquenessRule.cs
-<<<<<<< HEAD
-      branch: master
-=======
       branch: init-or-not-init
->>>>>>> c8198ec5
       repo: https://github.com/MorganR/SudokuSpice.git
     id: TrackUnsetCoordinatesOnSameDimension
     path: ../SudokuSpice/RuleBased/Rules/BoxUniquenessRule.cs
