--- conflicted
+++ resolved
@@ -18,11 +18,7 @@
   source:
     remote:
       path: SudokuSpice/ConstraintBased/PossibleValueState.cs
-<<<<<<< HEAD
-      branch: master
-=======
       branch: init-or-not-init
->>>>>>> c8198ec5
       repo: https://github.com/MorganR/SudokuSpice.git
     id: PossibleValueState
     path: ../SudokuSpice/ConstraintBased/PossibleValueState.cs
@@ -55,11 +51,7 @@
   source:
     remote:
       path: SudokuSpice/ConstraintBased/PossibleValueState.cs
-<<<<<<< HEAD
-      branch: master
-=======
       branch: init-or-not-init
->>>>>>> c8198ec5
       repo: https://github.com/MorganR/SudokuSpice.git
     id: UNKNOWN
     path: ../SudokuSpice/ConstraintBased/PossibleValueState.cs
@@ -93,11 +85,7 @@
   source:
     remote:
       path: SudokuSpice/ConstraintBased/PossibleValueState.cs
-<<<<<<< HEAD
-      branch: master
-=======
       branch: init-or-not-init
->>>>>>> c8198ec5
       repo: https://github.com/MorganR/SudokuSpice.git
     id: SELECTED
     path: ../SudokuSpice/ConstraintBased/PossibleValueState.cs
@@ -131,11 +119,7 @@
   source:
     remote:
       path: SudokuSpice/ConstraintBased/PossibleValueState.cs
-<<<<<<< HEAD
-      branch: master
-=======
       branch: init-or-not-init
->>>>>>> c8198ec5
       repo: https://github.com/MorganR/SudokuSpice.git
     id: DROPPED
     path: ../SudokuSpice/ConstraintBased/PossibleValueState.cs
