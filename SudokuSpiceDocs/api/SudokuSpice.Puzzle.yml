--- conflicted
+++ resolved
@@ -29,11 +29,7 @@
   source:
     remote:
       path: SudokuSpice/Puzzle.cs
-<<<<<<< HEAD
-      branch: master
-=======
       branch: init-or-not-init
->>>>>>> c8198ec5
       repo: https://github.com/MorganR/SudokuSpice.git
     id: Puzzle
     path: ../SudokuSpice/Puzzle.cs
@@ -74,11 +70,7 @@
   source:
     remote:
       path: SudokuSpice/Puzzle.cs
-<<<<<<< HEAD
-      branch: master
-=======
       branch: init-or-not-init
->>>>>>> c8198ec5
       repo: https://github.com/MorganR/SudokuSpice.git
     id: Size
     path: ../SudokuSpice/Puzzle.cs
@@ -117,11 +109,7 @@
   source:
     remote:
       path: SudokuSpice/Puzzle.cs
-<<<<<<< HEAD
-      branch: master
-=======
       branch: init-or-not-init
->>>>>>> c8198ec5
       repo: https://github.com/MorganR/SudokuSpice.git
     id: NumSquares
     path: ../SudokuSpice/Puzzle.cs
@@ -160,11 +148,7 @@
   source:
     remote:
       path: SudokuSpice/Puzzle.cs
-<<<<<<< HEAD
-      branch: master
-=======
       branch: init-or-not-init
->>>>>>> c8198ec5
       repo: https://github.com/MorganR/SudokuSpice.git
     id: NumEmptySquares
     path: ../SudokuSpice/Puzzle.cs
@@ -203,11 +187,7 @@
   source:
     remote:
       path: SudokuSpice/Puzzle.cs
-<<<<<<< HEAD
-      branch: master
-=======
       branch: init-or-not-init
->>>>>>> c8198ec5
       repo: https://github.com/MorganR/SudokuSpice.git
     id: NumSetSquares
     path: ../SudokuSpice/Puzzle.cs
@@ -246,11 +226,7 @@
   source:
     remote:
       path: SudokuSpice/Puzzle.cs
-<<<<<<< HEAD
-      branch: master
-=======
       branch: init-or-not-init
->>>>>>> c8198ec5
       repo: https://github.com/MorganR/SudokuSpice.git
     id: AllPossibleValuesSpan
     path: ../SudokuSpice/Puzzle.cs
@@ -289,11 +265,7 @@
   source:
     remote:
       path: SudokuSpice/Puzzle.cs
-<<<<<<< HEAD
-      branch: master
-=======
       branch: init-or-not-init
->>>>>>> c8198ec5
       repo: https://github.com/MorganR/SudokuSpice.git
     id: .ctor
     path: ../SudokuSpice/Puzzle.cs
@@ -329,11 +301,7 @@
   source:
     remote:
       path: SudokuSpice/Puzzle.cs
-<<<<<<< HEAD
-      branch: master
-=======
       branch: init-or-not-init
->>>>>>> c8198ec5
       repo: https://github.com/MorganR/SudokuSpice.git
     id: .ctor
     path: ../SudokuSpice/Puzzle.cs
@@ -372,11 +340,7 @@
   source:
     remote:
       path: SudokuSpice/Puzzle.cs
-<<<<<<< HEAD
-      branch: master
-=======
       branch: init-or-not-init
->>>>>>> c8198ec5
       repo: https://github.com/MorganR/SudokuSpice.git
     id: .ctor
     path: ../SudokuSpice/Puzzle.cs
@@ -411,11 +375,7 @@
   source:
     remote:
       path: SudokuSpice/Puzzle.cs
-<<<<<<< HEAD
-      branch: master
-=======
       branch: init-or-not-init
->>>>>>> c8198ec5
       repo: https://github.com/MorganR/SudokuSpice.git
     id: CopyFrom
     path: ../SudokuSpice/Puzzle.cs
@@ -457,11 +417,7 @@
   source:
     remote:
       path: SudokuSpice/Puzzle.cs
-<<<<<<< HEAD
-      branch: master
-=======
       branch: init-or-not-init
->>>>>>> c8198ec5
       repo: https://github.com/MorganR/SudokuSpice.git
     id: DeepCopy
     path: ../SudokuSpice/Puzzle.cs
@@ -497,11 +453,7 @@
   source:
     remote:
       path: SudokuSpice/Puzzle.cs
-<<<<<<< HEAD
-      branch: master
-=======
       branch: init-or-not-init
->>>>>>> c8198ec5
       repo: https://github.com/MorganR/SudokuSpice.git
     id: this[]
     path: ../SudokuSpice/Puzzle.cs
@@ -548,11 +500,7 @@
   source:
     remote:
       path: SudokuSpice/Puzzle.cs
-<<<<<<< HEAD
-      branch: master
-=======
       branch: init-or-not-init
->>>>>>> c8198ec5
       repo: https://github.com/MorganR/SudokuSpice.git
     id: this[]
     path: ../SudokuSpice/Puzzle.cs
@@ -599,11 +547,7 @@
   source:
     remote:
       path: SudokuSpice/Puzzle.cs
-<<<<<<< HEAD
-      branch: master
-=======
       branch: init-or-not-init
->>>>>>> c8198ec5
       repo: https://github.com/MorganR/SudokuSpice.git
     id: GetUnsetCoords
     path: ../SudokuSpice/Puzzle.cs
@@ -639,11 +583,7 @@
   source:
     remote:
       path: SudokuSpice/Puzzle.cs
-<<<<<<< HEAD
-      branch: master
-=======
       branch: init-or-not-init
->>>>>>> c8198ec5
       repo: https://github.com/MorganR/SudokuSpice.git
     id: ToString
     path: ../SudokuSpice/Puzzle.cs
