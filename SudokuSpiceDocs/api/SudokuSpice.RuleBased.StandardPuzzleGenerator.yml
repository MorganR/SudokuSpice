### YamlMime:ManagedReference
items:
- uid: SudokuSpice.RuleBased.StandardPuzzleGenerator
  commentId: T:SudokuSpice.RuleBased.StandardPuzzleGenerator
  id: StandardPuzzleGenerator
  parent: SudokuSpice.RuleBased
  children:
  - SudokuSpice.RuleBased.StandardPuzzleGenerator.#ctor
  - SudokuSpice.RuleBased.StandardPuzzleGenerator.Generate(System.Int32,System.Int32,TimeSpan)
  langs:
  - csharp
  - vb
  name: StandardPuzzleGenerator
  nameWithType: StandardPuzzleGenerator
  fullName: SudokuSpice.RuleBased.StandardPuzzleGenerator
  type: Class
  source:
    remote:
      path: SudokuSpice/RuleBased/StandardPuzzleGenerator.cs
<<<<<<< HEAD
      branch: master
=======
      branch: init-or-not-init
>>>>>>> c8198ec5
      repo: https://github.com/MorganR/SudokuSpice.git
    id: StandardPuzzleGenerator
    path: ../SudokuSpice/RuleBased/StandardPuzzleGenerator.cs
    startLine: 7
  assemblies:
  - SudokuSpice
  namespace: SudokuSpice.RuleBased
  summary: "\nGenerates standard Sudoku puzzles.\n"
  example: []
  syntax:
    content: 'public class StandardPuzzleGenerator : PuzzleGenerator<PuzzleWithPossibleValues>'
    content.vb: >-
      Public Class StandardPuzzleGenerator
          Inherits PuzzleGenerator(Of PuzzleWithPossibleValues)
  inheritance:
  - System.Object
  - SudokuSpice.PuzzleGenerator{SudokuSpice.RuleBased.PuzzleWithPossibleValues}
  modifiers.csharp:
  - public
  - class
  modifiers.vb:
  - Public
  - Class
- uid: SudokuSpice.RuleBased.StandardPuzzleGenerator.#ctor
  commentId: M:SudokuSpice.RuleBased.StandardPuzzleGenerator.#ctor
  id: '#ctor'
  parent: SudokuSpice.RuleBased.StandardPuzzleGenerator
  langs:
  - csharp
  - vb
  name: StandardPuzzleGenerator()
  nameWithType: StandardPuzzleGenerator.StandardPuzzleGenerator()
  fullName: SudokuSpice.RuleBased.StandardPuzzleGenerator.StandardPuzzleGenerator()
  type: Constructor
  source:
    remote:
      path: SudokuSpice/RuleBased/StandardPuzzleGenerator.cs
<<<<<<< HEAD
      branch: master
=======
      branch: init-or-not-init
>>>>>>> c8198ec5
      repo: https://github.com/MorganR/SudokuSpice.git
    id: .ctor
    path: ../SudokuSpice/RuleBased/StandardPuzzleGenerator.cs
    startLine: 10
  assemblies:
  - SudokuSpice
  namespace: SudokuSpice.RuleBased
  example: []
  syntax:
    content: public StandardPuzzleGenerator()
    content.vb: Public Sub New
  overload: SudokuSpice.RuleBased.StandardPuzzleGenerator.#ctor*
  modifiers.csharp:
  - public
  modifiers.vb:
  - Public
- uid: SudokuSpice.RuleBased.StandardPuzzleGenerator.Generate(System.Int32,System.Int32,TimeSpan)
  commentId: M:SudokuSpice.RuleBased.StandardPuzzleGenerator.Generate(System.Int32,System.Int32,TimeSpan)
  id: Generate(System.Int32,System.Int32,TimeSpan)
  parent: SudokuSpice.RuleBased.StandardPuzzleGenerator
  langs:
  - csharp
  - vb
  name: Generate(Int32, Int32, TimeSpan)
  nameWithType: StandardPuzzleGenerator.Generate(Int32, Int32, TimeSpan)
  fullName: SudokuSpice.RuleBased.StandardPuzzleGenerator.Generate(System.Int32, System.Int32, TimeSpan)
  type: Method
  source:
    remote:
      path: SudokuSpice/RuleBased/StandardPuzzleGenerator.cs
<<<<<<< HEAD
      branch: master
=======
      branch: init-or-not-init
>>>>>>> c8198ec5
      repo: https://github.com/MorganR/SudokuSpice.git
    id: Generate
    path: ../SudokuSpice/RuleBased/StandardPuzzleGenerator.cs
    startLine: 51
  assemblies:
  - SudokuSpice
  namespace: SudokuSpice.RuleBased
  summary: "\nGenerates a puzzle that has a unique solution with the given number of squares set.\n\nBe careful calling this with low values, as it can take a very long time to generate\nunique puzzles as the value of <code data-dev-comment-type=\"paramref\" class=\"paramref\">numSquaresToSet</code> approaches the\nminimum number of clues necessary to provide a unique puzzle of the given\n<code data-dev-comment-type=\"paramref\" class=\"paramref\">puzzleSize</code>.\n"
  example: []
  syntax:
    content: public PuzzleWithPossibleValues Generate(int puzzleSize, int numSquaresToSet, TimeSpan timeout)
    parameters:
    - id: puzzleSize
      type: System.Int32
      description: "\nThe size (i.e. side-length) of the puzzle to generate.\n"
    - id: numSquaresToSet
      type: System.Int32
      description: "\nThe number of squares that will be preset in the generated puzzle.\n\nValid ranges are 0-1 for puzzles of size 1, 4-16 for puzzles of size 4, 17-81 for\npuzzles of size 9, 55-256 for puzzles of size 16, and 185 - 625 for puzzles of size 25.\nNote that the lower bounds for puzzles sized 16 or 25 are estimates from\nthis forum: http://forum.enjoysudoku.com/minimum-givens-on-larger-puzzles-t4801.html\n"
    - id: timeout
      type: TimeSpan
      description: "\nThe maximum timeout during which this function can search for a unique puzzle.\nEspecially useful when trying to generate puzzles with low\n<code data-dev-comment-type=\"paramref\" class=\"paramref\">numSquaresToSet</code>.\n"
    return:
      type: SudokuSpice.RuleBased.PuzzleWithPossibleValues
      description: "\nA standard Sudoku puzzle with a unique solution and <code>numSquaresToSet</code> preset\nsquares.\n"
    content.vb: Public Function Generate(puzzleSize As Integer, numSquaresToSet As Integer, timeout As TimeSpan) As PuzzleWithPossibleValues
  overload: SudokuSpice.RuleBased.StandardPuzzleGenerator.Generate*
  modifiers.csharp:
  - public
  modifiers.vb:
  - Public
references:
- uid: SudokuSpice.RuleBased
  commentId: N:SudokuSpice.RuleBased
  name: SudokuSpice.RuleBased
  nameWithType: SudokuSpice.RuleBased
  fullName: SudokuSpice.RuleBased
- uid: SudokuSpice.PuzzleGenerator{SudokuSpice.RuleBased.PuzzleWithPossibleValues}
  commentId: T:SudokuSpice.PuzzleGenerator{SudokuSpice.RuleBased.PuzzleWithPossibleValues}
  parent: SudokuSpice
  definition: SudokuSpice.PuzzleGenerator`1
  name: PuzzleGenerator<PuzzleWithPossibleValues>
  nameWithType: PuzzleGenerator<PuzzleWithPossibleValues>
  fullName: SudokuSpice.PuzzleGenerator<SudokuSpice.RuleBased.PuzzleWithPossibleValues>
  nameWithType.vb: PuzzleGenerator(Of PuzzleWithPossibleValues)
  fullName.vb: SudokuSpice.PuzzleGenerator(Of SudokuSpice.RuleBased.PuzzleWithPossibleValues)
  name.vb: PuzzleGenerator(Of PuzzleWithPossibleValues)
  spec.csharp:
  - uid: SudokuSpice.PuzzleGenerator`1
    name: PuzzleGenerator
    nameWithType: PuzzleGenerator
    fullName: SudokuSpice.PuzzleGenerator
  - name: <
    nameWithType: <
    fullName: <
  - uid: SudokuSpice.RuleBased.PuzzleWithPossibleValues
    name: PuzzleWithPossibleValues
    nameWithType: PuzzleWithPossibleValues
    fullName: SudokuSpice.RuleBased.PuzzleWithPossibleValues
  - name: '>'
    nameWithType: '>'
    fullName: '>'
  spec.vb:
  - uid: SudokuSpice.PuzzleGenerator`1
    name: PuzzleGenerator
    nameWithType: PuzzleGenerator
    fullName: SudokuSpice.PuzzleGenerator
  - name: '(Of '
    nameWithType: '(Of '
    fullName: '(Of '
  - uid: SudokuSpice.RuleBased.PuzzleWithPossibleValues
    name: PuzzleWithPossibleValues
    nameWithType: PuzzleWithPossibleValues
    fullName: SudokuSpice.RuleBased.PuzzleWithPossibleValues
  - name: )
    nameWithType: )
    fullName: )
- uid: SudokuSpice.PuzzleGenerator`1
  commentId: T:SudokuSpice.PuzzleGenerator`1
  name: PuzzleGenerator<TPuzzle>
  nameWithType: PuzzleGenerator<TPuzzle>
  fullName: SudokuSpice.PuzzleGenerator<TPuzzle>
  nameWithType.vb: PuzzleGenerator(Of TPuzzle)
  fullName.vb: SudokuSpice.PuzzleGenerator(Of TPuzzle)
  name.vb: PuzzleGenerator(Of TPuzzle)
  spec.csharp:
  - uid: SudokuSpice.PuzzleGenerator`1
    name: PuzzleGenerator
    nameWithType: PuzzleGenerator
    fullName: SudokuSpice.PuzzleGenerator
  - name: <
    nameWithType: <
    fullName: <
  - name: TPuzzle
    nameWithType: TPuzzle
    fullName: TPuzzle
  - name: '>'
    nameWithType: '>'
    fullName: '>'
  spec.vb:
  - uid: SudokuSpice.PuzzleGenerator`1
    name: PuzzleGenerator
    nameWithType: PuzzleGenerator
    fullName: SudokuSpice.PuzzleGenerator
  - name: '(Of '
    nameWithType: '(Of '
    fullName: '(Of '
  - name: TPuzzle
    nameWithType: TPuzzle
    fullName: TPuzzle
  - name: )
    nameWithType: )
    fullName: )
- uid: SudokuSpice
  commentId: N:SudokuSpice
  name: SudokuSpice
  nameWithType: SudokuSpice
  fullName: SudokuSpice
- uid: SudokuSpice.RuleBased.StandardPuzzleGenerator.#ctor*
  commentId: Overload:SudokuSpice.RuleBased.StandardPuzzleGenerator.#ctor
  name: StandardPuzzleGenerator
  nameWithType: StandardPuzzleGenerator.StandardPuzzleGenerator
  fullName: SudokuSpice.RuleBased.StandardPuzzleGenerator.StandardPuzzleGenerator
- uid: SudokuSpice.RuleBased.StandardPuzzleGenerator.Generate*
  commentId: Overload:SudokuSpice.RuleBased.StandardPuzzleGenerator.Generate
  name: Generate
  nameWithType: StandardPuzzleGenerator.Generate
  fullName: SudokuSpice.RuleBased.StandardPuzzleGenerator.Generate
- uid: System.Int32
  isExternal: true
  name: Int32
  nameWithType: Int32
  fullName: System.Int32
- uid: TimeSpan
  isExternal: true
  name: TimeSpan
  nameWithType: TimeSpan
  fullName: TimeSpan
- uid: SudokuSpice.RuleBased.PuzzleWithPossibleValues
  commentId: T:SudokuSpice.RuleBased.PuzzleWithPossibleValues
  parent: SudokuSpice.RuleBased
  name: PuzzleWithPossibleValues
  nameWithType: PuzzleWithPossibleValues
  fullName: SudokuSpice.RuleBased.PuzzleWithPossibleValues<|MERGE_RESOLUTION|>--- conflicted
+++ resolved
@@ -17,11 +17,7 @@
   source:
     remote:
       path: SudokuSpice/RuleBased/StandardPuzzleGenerator.cs
-<<<<<<< HEAD
-      branch: master
-=======
       branch: init-or-not-init
->>>>>>> c8198ec5
       repo: https://github.com/MorganR/SudokuSpice.git
     id: StandardPuzzleGenerator
     path: ../SudokuSpice/RuleBased/StandardPuzzleGenerator.cs
@@ -59,11 +55,7 @@
   source:
     remote:
       path: SudokuSpice/RuleBased/StandardPuzzleGenerator.cs
-<<<<<<< HEAD
-      branch: master
-=======
       branch: init-or-not-init
->>>>>>> c8198ec5
       repo: https://github.com/MorganR/SudokuSpice.git
     id: .ctor
     path: ../SudokuSpice/RuleBased/StandardPuzzleGenerator.cs
@@ -94,11 +86,7 @@
   source:
     remote:
       path: SudokuSpice/RuleBased/StandardPuzzleGenerator.cs
-<<<<<<< HEAD
-      branch: master
-=======
       branch: init-or-not-init
->>>>>>> c8198ec5
       repo: https://github.com/MorganR/SudokuSpice.git
     id: Generate
     path: ../SudokuSpice/RuleBased/StandardPuzzleGenerator.cs
