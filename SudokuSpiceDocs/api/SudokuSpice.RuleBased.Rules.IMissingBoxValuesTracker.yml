--- conflicted
+++ resolved
@@ -16,11 +16,7 @@
   source:
     remote:
       path: SudokuSpice/RuleBased/Rules/IMissingBoxValuesTracker.cs
-<<<<<<< HEAD
-      branch: master
-=======
       branch: init-or-not-init
->>>>>>> c8198ec5
       repo: https://github.com/MorganR/SudokuSpice.git
     id: IMissingBoxValuesTracker
     path: ../SudokuSpice/RuleBased/Rules/IMissingBoxValuesTracker.cs
@@ -62,11 +58,7 @@
   source:
     remote:
       path: SudokuSpice/RuleBased/Rules/IMissingBoxValuesTracker.cs
-<<<<<<< HEAD
-      branch: master
-=======
       branch: init-or-not-init
->>>>>>> c8198ec5
       repo: https://github.com/MorganR/SudokuSpice.git
     id: GetMissingValuesForBox
     path: ../SudokuSpice/RuleBased/Rules/IMissingBoxValuesTracker.cs
