### YamlMime:ManagedReference
items:
- uid: SudokuSpice.RuleBased.Heuristics.UniqueInRowHeuristic
  commentId: T:SudokuSpice.RuleBased.Heuristics.UniqueInRowHeuristic
  id: UniqueInRowHeuristic
  parent: SudokuSpice.RuleBased.Heuristics
  children:
  - SudokuSpice.RuleBased.Heuristics.UniqueInRowHeuristic.#ctor(SudokuSpice.RuleBased.Rules.IMissingRowValuesTracker)
  - SudokuSpice.RuleBased.Heuristics.UniqueInRowHeuristic.CopyWithNewReferences(SudokuSpice.RuleBased.IReadOnlyPuzzleWithMutablePossibleValues,IReadOnlyList{SudokuSpice.RuleBased.Rules.IRule})
  - SudokuSpice.RuleBased.Heuristics.UniqueInRowHeuristic.TryInitFor(SudokuSpice.RuleBased.IReadOnlyPuzzleWithMutablePossibleValues)
  - SudokuSpice.RuleBased.Heuristics.UniqueInRowHeuristic.UndoLastUpdate
  - SudokuSpice.RuleBased.Heuristics.UniqueInRowHeuristic.UpdateAll
  langs:
  - csharp
  - vb
  name: UniqueInRowHeuristic
  nameWithType: UniqueInRowHeuristic
  fullName: SudokuSpice.RuleBased.Heuristics.UniqueInRowHeuristic
  type: Class
  source:
    remote:
      path: SudokuSpice/RuleBased/Heuristics/UniqueInRowHeuristic.cs
<<<<<<< HEAD
      branch: master
=======
      branch: init-or-not-init
>>>>>>> c8198ec5
      repo: https://github.com/MorganR/SudokuSpice.git
    id: UniqueInRowHeuristic
    path: ../SudokuSpice/RuleBased/Heuristics/UniqueInRowHeuristic.cs
    startLine: 17
  assemblies:
  - SudokuSpice
  namespace: SudokuSpice.RuleBased.Heuristics
  summary: "\nChecks for any squares that are the unique provider of a given possible value within a row.\nSets the possible values for those squares to just their unique value.\n"
  remarks: "\nFor example, if a row had three unset squares with possible values: <code>A: [1, 2]</code>,\n<code>B: [1, 2]</code>, and <code>C: [1, 2, 3]</code>, then this would set <code>C</code>&apos;s possible values\nto <code>[3]</code>.\n"
  example: []
  syntax:
    content: 'public class UniqueInRowHeuristic : object, IHeuristic'
    content.vb: >-
      Public Class UniqueInRowHeuristic
          Inherits Object
          Implements IHeuristic
  inheritance:
  - System.Object
  implements:
  - SudokuSpice.RuleBased.Heuristics.IHeuristic
  modifiers.csharp:
  - public
  - class
  modifiers.vb:
  - Public
  - Class
- uid: SudokuSpice.RuleBased.Heuristics.UniqueInRowHeuristic.#ctor(SudokuSpice.RuleBased.Rules.IMissingRowValuesTracker)
  commentId: M:SudokuSpice.RuleBased.Heuristics.UniqueInRowHeuristic.#ctor(SudokuSpice.RuleBased.Rules.IMissingRowValuesTracker)
  id: '#ctor(SudokuSpice.RuleBased.Rules.IMissingRowValuesTracker)'
  parent: SudokuSpice.RuleBased.Heuristics.UniqueInRowHeuristic
  langs:
  - csharp
  - vb
  name: UniqueInRowHeuristic(IMissingRowValuesTracker)
  nameWithType: UniqueInRowHeuristic.UniqueInRowHeuristic(IMissingRowValuesTracker)
  fullName: SudokuSpice.RuleBased.Heuristics.UniqueInRowHeuristic.UniqueInRowHeuristic(SudokuSpice.RuleBased.Rules.IMissingRowValuesTracker)
  type: Constructor
  source:
    remote:
      path: SudokuSpice/RuleBased/Heuristics/UniqueInRowHeuristic.cs
<<<<<<< HEAD
      branch: master
=======
      branch: init-or-not-init
>>>>>>> c8198ec5
      repo: https://github.com/MorganR/SudokuSpice.git
    id: .ctor
    path: ../SudokuSpice/RuleBased/Heuristics/UniqueInRowHeuristic.cs
    startLine: 30
  assemblies:
  - SudokuSpice
  namespace: SudokuSpice.RuleBased.Heuristics
  summary: "\nCreates the heuristic.\n"
  example: []
  syntax:
    content: public UniqueInRowHeuristic(IMissingRowValuesTracker rowValuesTracker)
    parameters:
    - id: rowValuesTracker
      type: SudokuSpice.RuleBased.Rules.IMissingRowValuesTracker
      description: "\nSomething that tracks the possible values for each row. Rules often do this already,\nfor example.\n"
    content.vb: Public Sub New(rowValuesTracker As IMissingRowValuesTracker)
  overload: SudokuSpice.RuleBased.Heuristics.UniqueInRowHeuristic.#ctor*
  modifiers.csharp:
  - public
  modifiers.vb:
  - Public
- uid: SudokuSpice.RuleBased.Heuristics.UniqueInRowHeuristic.CopyWithNewReferences(SudokuSpice.RuleBased.IReadOnlyPuzzleWithMutablePossibleValues,IReadOnlyList{SudokuSpice.RuleBased.Rules.IRule})
  commentId: M:SudokuSpice.RuleBased.Heuristics.UniqueInRowHeuristic.CopyWithNewReferences(SudokuSpice.RuleBased.IReadOnlyPuzzleWithMutablePossibleValues,IReadOnlyList{SudokuSpice.RuleBased.Rules.IRule})
  id: CopyWithNewReferences(SudokuSpice.RuleBased.IReadOnlyPuzzleWithMutablePossibleValues,IReadOnlyList{SudokuSpice.RuleBased.Rules.IRule})
  parent: SudokuSpice.RuleBased.Heuristics.UniqueInRowHeuristic
  langs:
  - csharp
  - vb
  name: CopyWithNewReferences(IReadOnlyPuzzleWithMutablePossibleValues, IReadOnlyList<IRule>)
  nameWithType: UniqueInRowHeuristic.CopyWithNewReferences(IReadOnlyPuzzleWithMutablePossibleValues, IReadOnlyList<IRule>)
  fullName: SudokuSpice.RuleBased.Heuristics.UniqueInRowHeuristic.CopyWithNewReferences(SudokuSpice.RuleBased.IReadOnlyPuzzleWithMutablePossibleValues, IReadOnlyList<SudokuSpice.RuleBased.Rules.IRule>)
  type: Method
  source:
    remote:
      path: SudokuSpice/RuleBased/Heuristics/UniqueInRowHeuristic.cs
<<<<<<< HEAD
      branch: master
=======
      branch: init-or-not-init
>>>>>>> c8198ec5
      repo: https://github.com/MorganR/SudokuSpice.git
    id: CopyWithNewReferences
    path: ../SudokuSpice/RuleBased/Heuristics/UniqueInRowHeuristic.cs
    startLine: 53
  assemblies:
  - SudokuSpice
  namespace: SudokuSpice.RuleBased.Heuristics
  summary: "\nCreates a deep copy of this heuristic. Requires <code>rules</code> to contain an\n<xref href=\"SudokuSpice.RuleBased.Rules.IMissingRowValuesTracker\" data-throw-if-not-resolved=\"false\"></xref>.\n"
  example: []
  syntax:
    content: public IHeuristic CopyWithNewReferences(IReadOnlyPuzzleWithMutablePossibleValues puzzle, IReadOnlyList<IRule> rules)
    parameters:
    - id: puzzle
      type: SudokuSpice.RuleBased.IReadOnlyPuzzleWithMutablePossibleValues
    - id: rules
      type: IReadOnlyList{SudokuSpice.RuleBased.Rules.IRule}
    return:
      type: SudokuSpice.RuleBased.Heuristics.IHeuristic
    content.vb: Public Function CopyWithNewReferences(puzzle As IReadOnlyPuzzleWithMutablePossibleValues, rules As IReadOnlyList(Of IRule)) As IHeuristic
  overload: SudokuSpice.RuleBased.Heuristics.UniqueInRowHeuristic.CopyWithNewReferences*
  implements:
  - SudokuSpice.RuleBased.Heuristics.IHeuristic.CopyWithNewReferences(SudokuSpice.RuleBased.IReadOnlyPuzzleWithMutablePossibleValues,IReadOnlyList{SudokuSpice.RuleBased.Rules.IRule})
  nameWithType.vb: UniqueInRowHeuristic.CopyWithNewReferences(IReadOnlyPuzzleWithMutablePossibleValues, IReadOnlyList(Of IRule))
  modifiers.csharp:
  - public
  modifiers.vb:
  - Public
  fullName.vb: SudokuSpice.RuleBased.Heuristics.UniqueInRowHeuristic.CopyWithNewReferences(SudokuSpice.RuleBased.IReadOnlyPuzzleWithMutablePossibleValues, IReadOnlyList(Of SudokuSpice.RuleBased.Rules.IRule))
  name.vb: CopyWithNewReferences(IReadOnlyPuzzleWithMutablePossibleValues, IReadOnlyList(Of IRule))
- uid: SudokuSpice.RuleBased.Heuristics.UniqueInRowHeuristic.TryInitFor(SudokuSpice.RuleBased.IReadOnlyPuzzleWithMutablePossibleValues)
  commentId: M:SudokuSpice.RuleBased.Heuristics.UniqueInRowHeuristic.TryInitFor(SudokuSpice.RuleBased.IReadOnlyPuzzleWithMutablePossibleValues)
  id: TryInitFor(SudokuSpice.RuleBased.IReadOnlyPuzzleWithMutablePossibleValues)
  parent: SudokuSpice.RuleBased.Heuristics.UniqueInRowHeuristic
  langs:
  - csharp
  - vb
  name: TryInitFor(IReadOnlyPuzzleWithMutablePossibleValues)
  nameWithType: UniqueInRowHeuristic.TryInitFor(IReadOnlyPuzzleWithMutablePossibleValues)
  fullName: SudokuSpice.RuleBased.Heuristics.UniqueInRowHeuristic.TryInitFor(SudokuSpice.RuleBased.IReadOnlyPuzzleWithMutablePossibleValues)
  type: Method
  source:
    remote:
      path: SudokuSpice/RuleBased/Heuristics/UniqueInRowHeuristic.cs
<<<<<<< HEAD
      branch: master
=======
      branch: init-or-not-init
>>>>>>> c8198ec5
      repo: https://github.com/MorganR/SudokuSpice.git
    id: TryInitFor
    path: ../SudokuSpice/RuleBased/Heuristics/UniqueInRowHeuristic.cs
    startLine: 68
  assemblies:
  - SudokuSpice
  namespace: SudokuSpice.RuleBased.Heuristics
  summary: "\nTries to initialize this heuristic for solving the given puzzle.\n"
  remarks: "\nIn general, it doesn&apos;t make sense to want to maintain the previous state if this method\nfails. Therefore, it is <em>not</em> guaranteed that the heuristic&apos;s state is unchanged\non failure.\n"
  example: []
  syntax:
    content: public bool TryInitFor(IReadOnlyPuzzleWithMutablePossibleValues puzzle)
    parameters:
    - id: puzzle
      type: SudokuSpice.RuleBased.IReadOnlyPuzzleWithMutablePossibleValues
      description: The puzzle to solve.
    return:
      type: System.Boolean
      description: "\nFalse if this heuristic cannot be initialized for the given puzzle, else true.\n"
    content.vb: Public Function TryInitFor(puzzle As IReadOnlyPuzzleWithMutablePossibleValues) As Boolean
  overload: SudokuSpice.RuleBased.Heuristics.UniqueInRowHeuristic.TryInitFor*
  implements:
  - SudokuSpice.RuleBased.Heuristics.IHeuristic.TryInitFor(SudokuSpice.RuleBased.IReadOnlyPuzzleWithMutablePossibleValues)
  modifiers.csharp:
  - public
  modifiers.vb:
  - Public
- uid: SudokuSpice.RuleBased.Heuristics.UniqueInRowHeuristic.UpdateAll
  commentId: M:SudokuSpice.RuleBased.Heuristics.UniqueInRowHeuristic.UpdateAll
  id: UpdateAll
  parent: SudokuSpice.RuleBased.Heuristics.UniqueInRowHeuristic
  langs:
  - csharp
  - vb
  name: UpdateAll()
  nameWithType: UniqueInRowHeuristic.UpdateAll()
  fullName: SudokuSpice.RuleBased.Heuristics.UniqueInRowHeuristic.UpdateAll()
  type: Method
  source:
    remote:
      path: SudokuSpice/RuleBased/Heuristics/UniqueInRowHeuristic.cs
<<<<<<< HEAD
      branch: master
=======
      branch: init-or-not-init
>>>>>>> c8198ec5
      repo: https://github.com/MorganR/SudokuSpice.git
    id: UpdateAll
    path: ../SudokuSpice/RuleBased/Heuristics/UniqueInRowHeuristic.cs
    startLine: 76
  assemblies:
  - SudokuSpice
  namespace: SudokuSpice.RuleBased.Heuristics
  summary: "\nUpdates all the current possible values.\n"
  example: []
  syntax:
    content: public bool UpdateAll()
    return:
      type: System.Boolean
      description: Returns true if any modifications were made.
    content.vb: Public Function UpdateAll As Boolean
  overload: SudokuSpice.RuleBased.Heuristics.UniqueInRowHeuristic.UpdateAll*
  implements:
  - SudokuSpice.RuleBased.Heuristics.IHeuristic.UpdateAll
  modifiers.csharp:
  - public
  modifiers.vb:
  - Public
- uid: SudokuSpice.RuleBased.Heuristics.UniqueInRowHeuristic.UndoLastUpdate
  commentId: M:SudokuSpice.RuleBased.Heuristics.UniqueInRowHeuristic.UndoLastUpdate
  id: UndoLastUpdate
  parent: SudokuSpice.RuleBased.Heuristics.UniqueInRowHeuristic
  langs:
  - csharp
  - vb
  name: UndoLastUpdate()
  nameWithType: UniqueInRowHeuristic.UndoLastUpdate()
  fullName: SudokuSpice.RuleBased.Heuristics.UniqueInRowHeuristic.UndoLastUpdate()
  type: Method
  source:
    remote:
      path: SudokuSpice/RuleBased/Heuristics/UniqueInRowHeuristic.cs
<<<<<<< HEAD
      branch: master
=======
      branch: init-or-not-init
>>>>>>> c8198ec5
      repo: https://github.com/MorganR/SudokuSpice.git
    id: UndoLastUpdate
    path: ../SudokuSpice/RuleBased/Heuristics/UniqueInRowHeuristic.cs
    startLine: 93
  assemblies:
  - SudokuSpice
  namespace: SudokuSpice.RuleBased.Heuristics
  summary: "\nUndoes the last modifications made by this heuristic.\n"
  example: []
  syntax:
    content: public void UndoLastUpdate()
    content.vb: Public Sub UndoLastUpdate
  overload: SudokuSpice.RuleBased.Heuristics.UniqueInRowHeuristic.UndoLastUpdate*
  implements:
  - SudokuSpice.RuleBased.Heuristics.IHeuristic.UndoLastUpdate
  modifiers.csharp:
  - public
  modifiers.vb:
  - Public
references:
- uid: SudokuSpice.RuleBased.Heuristics
  commentId: N:SudokuSpice.RuleBased.Heuristics
  name: SudokuSpice.RuleBased.Heuristics
  nameWithType: SudokuSpice.RuleBased.Heuristics
  fullName: SudokuSpice.RuleBased.Heuristics
- uid: SudokuSpice.RuleBased.Heuristics.IHeuristic
  commentId: T:SudokuSpice.RuleBased.Heuristics.IHeuristic
  parent: SudokuSpice.RuleBased.Heuristics
  name: IHeuristic
  nameWithType: IHeuristic
  fullName: SudokuSpice.RuleBased.Heuristics.IHeuristic
- uid: SudokuSpice.RuleBased.Heuristics.UniqueInRowHeuristic.#ctor*
  commentId: Overload:SudokuSpice.RuleBased.Heuristics.UniqueInRowHeuristic.#ctor
  name: UniqueInRowHeuristic
  nameWithType: UniqueInRowHeuristic.UniqueInRowHeuristic
  fullName: SudokuSpice.RuleBased.Heuristics.UniqueInRowHeuristic.UniqueInRowHeuristic
- uid: SudokuSpice.RuleBased.Rules.IMissingRowValuesTracker
  commentId: T:SudokuSpice.RuleBased.Rules.IMissingRowValuesTracker
  parent: SudokuSpice.RuleBased.Rules
  name: IMissingRowValuesTracker
  nameWithType: IMissingRowValuesTracker
  fullName: SudokuSpice.RuleBased.Rules.IMissingRowValuesTracker
- uid: SudokuSpice.RuleBased.Rules
  commentId: N:SudokuSpice.RuleBased.Rules
  name: SudokuSpice.RuleBased.Rules
  nameWithType: SudokuSpice.RuleBased.Rules
  fullName: SudokuSpice.RuleBased.Rules
- uid: SudokuSpice.RuleBased.Heuristics.UniqueInRowHeuristic.CopyWithNewReferences*
  commentId: Overload:SudokuSpice.RuleBased.Heuristics.UniqueInRowHeuristic.CopyWithNewReferences
  name: CopyWithNewReferences
  nameWithType: UniqueInRowHeuristic.CopyWithNewReferences
  fullName: SudokuSpice.RuleBased.Heuristics.UniqueInRowHeuristic.CopyWithNewReferences
- uid: SudokuSpice.RuleBased.Heuristics.IHeuristic.CopyWithNewReferences(SudokuSpice.RuleBased.IReadOnlyPuzzleWithMutablePossibleValues,IReadOnlyList{SudokuSpice.RuleBased.Rules.IRule})
  commentId: M:SudokuSpice.RuleBased.Heuristics.IHeuristic.CopyWithNewReferences(SudokuSpice.RuleBased.IReadOnlyPuzzleWithMutablePossibleValues,IReadOnlyList{SudokuSpice.RuleBased.Rules.IRule})
  parent: SudokuSpice.RuleBased.Heuristics.IHeuristic
  isExternal: true
  name: CopyWithNewReferences(IReadOnlyPuzzleWithMutablePossibleValues, IReadOnlyList<IRule>)
  nameWithType: IHeuristic.CopyWithNewReferences(IReadOnlyPuzzleWithMutablePossibleValues, IReadOnlyList<IRule>)
  fullName: SudokuSpice.RuleBased.Heuristics.IHeuristic.CopyWithNewReferences(SudokuSpice.RuleBased.IReadOnlyPuzzleWithMutablePossibleValues, IReadOnlyList<SudokuSpice.RuleBased.Rules.IRule>)
  nameWithType.vb: IHeuristic.CopyWithNewReferences(IReadOnlyPuzzleWithMutablePossibleValues, IReadOnlyList(Of IRule))
  fullName.vb: SudokuSpice.RuleBased.Heuristics.IHeuristic.CopyWithNewReferences(SudokuSpice.RuleBased.IReadOnlyPuzzleWithMutablePossibleValues, IReadOnlyList(Of SudokuSpice.RuleBased.Rules.IRule))
  name.vb: CopyWithNewReferences(IReadOnlyPuzzleWithMutablePossibleValues, IReadOnlyList(Of IRule))
  spec.csharp:
  - uid: SudokuSpice.RuleBased.Heuristics.IHeuristic.CopyWithNewReferences(SudokuSpice.RuleBased.IReadOnlyPuzzleWithMutablePossibleValues,IReadOnlyList{SudokuSpice.RuleBased.Rules.IRule})
    name: CopyWithNewReferences
    nameWithType: IHeuristic.CopyWithNewReferences
    fullName: SudokuSpice.RuleBased.Heuristics.IHeuristic.CopyWithNewReferences
  - name: (
    nameWithType: (
    fullName: (
  - uid: SudokuSpice.RuleBased.IReadOnlyPuzzleWithMutablePossibleValues
    name: IReadOnlyPuzzleWithMutablePossibleValues
    nameWithType: IReadOnlyPuzzleWithMutablePossibleValues
    fullName: SudokuSpice.RuleBased.IReadOnlyPuzzleWithMutablePossibleValues
  - name: ', '
    nameWithType: ', '
    fullName: ', '
  - uid: IReadOnlyList`1
    name: IReadOnlyList
    nameWithType: IReadOnlyList
    fullName: IReadOnlyList
    isExternal: true
  - name: <
    nameWithType: <
    fullName: <
  - uid: SudokuSpice.RuleBased.Rules.IRule
    name: IRule
    nameWithType: IRule
    fullName: SudokuSpice.RuleBased.Rules.IRule
  - name: '>'
    nameWithType: '>'
    fullName: '>'
  - name: )
    nameWithType: )
    fullName: )
  spec.vb:
  - uid: SudokuSpice.RuleBased.Heuristics.IHeuristic.CopyWithNewReferences(SudokuSpice.RuleBased.IReadOnlyPuzzleWithMutablePossibleValues,IReadOnlyList{SudokuSpice.RuleBased.Rules.IRule})
    name: CopyWithNewReferences
    nameWithType: IHeuristic.CopyWithNewReferences
    fullName: SudokuSpice.RuleBased.Heuristics.IHeuristic.CopyWithNewReferences
  - name: (
    nameWithType: (
    fullName: (
  - uid: SudokuSpice.RuleBased.IReadOnlyPuzzleWithMutablePossibleValues
    name: IReadOnlyPuzzleWithMutablePossibleValues
    nameWithType: IReadOnlyPuzzleWithMutablePossibleValues
    fullName: SudokuSpice.RuleBased.IReadOnlyPuzzleWithMutablePossibleValues
  - name: ', '
    nameWithType: ', '
    fullName: ', '
  - uid: IReadOnlyList`1
    name: IReadOnlyList
    nameWithType: IReadOnlyList
    fullName: IReadOnlyList
    isExternal: true
  - name: '(Of '
    nameWithType: '(Of '
    fullName: '(Of '
  - uid: SudokuSpice.RuleBased.Rules.IRule
    name: IRule
    nameWithType: IRule
    fullName: SudokuSpice.RuleBased.Rules.IRule
  - name: )
    nameWithType: )
    fullName: )
  - name: )
    nameWithType: )
    fullName: )
- uid: SudokuSpice.RuleBased.IReadOnlyPuzzleWithMutablePossibleValues
  commentId: T:SudokuSpice.RuleBased.IReadOnlyPuzzleWithMutablePossibleValues
  parent: SudokuSpice.RuleBased
  name: IReadOnlyPuzzleWithMutablePossibleValues
  nameWithType: IReadOnlyPuzzleWithMutablePossibleValues
  fullName: SudokuSpice.RuleBased.IReadOnlyPuzzleWithMutablePossibleValues
- uid: IReadOnlyList{SudokuSpice.RuleBased.Rules.IRule}
  commentId: '!:IReadOnlyList{SudokuSpice.RuleBased.Rules.IRule}'
  definition: IReadOnlyList`1
  name: IReadOnlyList<IRule>
  nameWithType: IReadOnlyList<IRule>
  fullName: IReadOnlyList<SudokuSpice.RuleBased.Rules.IRule>
  nameWithType.vb: IReadOnlyList(Of IRule)
  fullName.vb: IReadOnlyList(Of SudokuSpice.RuleBased.Rules.IRule)
  name.vb: IReadOnlyList(Of IRule)
  spec.csharp:
  - uid: IReadOnlyList`1
    name: IReadOnlyList
    nameWithType: IReadOnlyList
    fullName: IReadOnlyList
    isExternal: true
  - name: <
    nameWithType: <
    fullName: <
  - uid: SudokuSpice.RuleBased.Rules.IRule
    name: IRule
    nameWithType: IRule
    fullName: SudokuSpice.RuleBased.Rules.IRule
  - name: '>'
    nameWithType: '>'
    fullName: '>'
  spec.vb:
  - uid: IReadOnlyList`1
    name: IReadOnlyList
    nameWithType: IReadOnlyList
    fullName: IReadOnlyList
    isExternal: true
  - name: '(Of '
    nameWithType: '(Of '
    fullName: '(Of '
  - uid: SudokuSpice.RuleBased.Rules.IRule
    name: IRule
    nameWithType: IRule
    fullName: SudokuSpice.RuleBased.Rules.IRule
  - name: )
    nameWithType: )
    fullName: )
- uid: SudokuSpice.RuleBased
  commentId: N:SudokuSpice.RuleBased
  name: SudokuSpice.RuleBased
  nameWithType: SudokuSpice.RuleBased
  fullName: SudokuSpice.RuleBased
- uid: IReadOnlyList`1
  isExternal: true
  name: IReadOnlyList<>
  nameWithType: IReadOnlyList<>
  fullName: IReadOnlyList<>
  nameWithType.vb: IReadOnlyList(Of )
  fullName.vb: IReadOnlyList(Of )
  name.vb: IReadOnlyList(Of )
  spec.csharp:
  - uid: IReadOnlyList`1
    name: IReadOnlyList
    nameWithType: IReadOnlyList
    fullName: IReadOnlyList
    isExternal: true
  - name: <
    nameWithType: <
    fullName: <
  - name: ''
    nameWithType: ''
    fullName: ''
  - name: '>'
    nameWithType: '>'
    fullName: '>'
  spec.vb:
  - uid: IReadOnlyList`1
    name: IReadOnlyList
    nameWithType: IReadOnlyList
    fullName: IReadOnlyList
    isExternal: true
  - name: '(Of '
    nameWithType: '(Of '
    fullName: '(Of '
  - name: ''
    nameWithType: ''
    fullName: ''
  - name: )
    nameWithType: )
    fullName: )
- uid: SudokuSpice.RuleBased.Heuristics.UniqueInRowHeuristic.TryInitFor*
  commentId: Overload:SudokuSpice.RuleBased.Heuristics.UniqueInRowHeuristic.TryInitFor
  name: TryInitFor
  nameWithType: UniqueInRowHeuristic.TryInitFor
  fullName: SudokuSpice.RuleBased.Heuristics.UniqueInRowHeuristic.TryInitFor
- uid: SudokuSpice.RuleBased.Heuristics.IHeuristic.TryInitFor(SudokuSpice.RuleBased.IReadOnlyPuzzleWithMutablePossibleValues)
  commentId: M:SudokuSpice.RuleBased.Heuristics.IHeuristic.TryInitFor(SudokuSpice.RuleBased.IReadOnlyPuzzleWithMutablePossibleValues)
  parent: SudokuSpice.RuleBased.Heuristics.IHeuristic
  name: TryInitFor(IReadOnlyPuzzleWithMutablePossibleValues)
  nameWithType: IHeuristic.TryInitFor(IReadOnlyPuzzleWithMutablePossibleValues)
  fullName: SudokuSpice.RuleBased.Heuristics.IHeuristic.TryInitFor(SudokuSpice.RuleBased.IReadOnlyPuzzleWithMutablePossibleValues)
  spec.csharp:
  - uid: SudokuSpice.RuleBased.Heuristics.IHeuristic.TryInitFor(SudokuSpice.RuleBased.IReadOnlyPuzzleWithMutablePossibleValues)
    name: TryInitFor
    nameWithType: IHeuristic.TryInitFor
    fullName: SudokuSpice.RuleBased.Heuristics.IHeuristic.TryInitFor
  - name: (
    nameWithType: (
    fullName: (
  - uid: SudokuSpice.RuleBased.IReadOnlyPuzzleWithMutablePossibleValues
    name: IReadOnlyPuzzleWithMutablePossibleValues
    nameWithType: IReadOnlyPuzzleWithMutablePossibleValues
    fullName: SudokuSpice.RuleBased.IReadOnlyPuzzleWithMutablePossibleValues
  - name: )
    nameWithType: )
    fullName: )
  spec.vb:
  - uid: SudokuSpice.RuleBased.Heuristics.IHeuristic.TryInitFor(SudokuSpice.RuleBased.IReadOnlyPuzzleWithMutablePossibleValues)
    name: TryInitFor
    nameWithType: IHeuristic.TryInitFor
    fullName: SudokuSpice.RuleBased.Heuristics.IHeuristic.TryInitFor
  - name: (
    nameWithType: (
    fullName: (
  - uid: SudokuSpice.RuleBased.IReadOnlyPuzzleWithMutablePossibleValues
    name: IReadOnlyPuzzleWithMutablePossibleValues
    nameWithType: IReadOnlyPuzzleWithMutablePossibleValues
    fullName: SudokuSpice.RuleBased.IReadOnlyPuzzleWithMutablePossibleValues
  - name: )
    nameWithType: )
    fullName: )
- uid: System.Boolean
  isExternal: true
  name: Boolean
  nameWithType: Boolean
  fullName: System.Boolean
- uid: SudokuSpice.RuleBased.Heuristics.UniqueInRowHeuristic.UpdateAll*
  commentId: Overload:SudokuSpice.RuleBased.Heuristics.UniqueInRowHeuristic.UpdateAll
  name: UpdateAll
  nameWithType: UniqueInRowHeuristic.UpdateAll
  fullName: SudokuSpice.RuleBased.Heuristics.UniqueInRowHeuristic.UpdateAll
- uid: SudokuSpice.RuleBased.Heuristics.IHeuristic.UpdateAll
  commentId: M:SudokuSpice.RuleBased.Heuristics.IHeuristic.UpdateAll
  parent: SudokuSpice.RuleBased.Heuristics.IHeuristic
  name: UpdateAll()
  nameWithType: IHeuristic.UpdateAll()
  fullName: SudokuSpice.RuleBased.Heuristics.IHeuristic.UpdateAll()
  spec.csharp:
  - uid: SudokuSpice.RuleBased.Heuristics.IHeuristic.UpdateAll
    name: UpdateAll
    nameWithType: IHeuristic.UpdateAll
    fullName: SudokuSpice.RuleBased.Heuristics.IHeuristic.UpdateAll
  - name: (
    nameWithType: (
    fullName: (
  - name: )
    nameWithType: )
    fullName: )
  spec.vb:
  - uid: SudokuSpice.RuleBased.Heuristics.IHeuristic.UpdateAll
    name: UpdateAll
    nameWithType: IHeuristic.UpdateAll
    fullName: SudokuSpice.RuleBased.Heuristics.IHeuristic.UpdateAll
  - name: (
    nameWithType: (
    fullName: (
  - name: )
    nameWithType: )
    fullName: )
- uid: SudokuSpice.RuleBased.Heuristics.UniqueInRowHeuristic.UndoLastUpdate*
  commentId: Overload:SudokuSpice.RuleBased.Heuristics.UniqueInRowHeuristic.UndoLastUpdate
  name: UndoLastUpdate
  nameWithType: UniqueInRowHeuristic.UndoLastUpdate
  fullName: SudokuSpice.RuleBased.Heuristics.UniqueInRowHeuristic.UndoLastUpdate
- uid: SudokuSpice.RuleBased.Heuristics.IHeuristic.UndoLastUpdate
  commentId: M:SudokuSpice.RuleBased.Heuristics.IHeuristic.UndoLastUpdate
  parent: SudokuSpice.RuleBased.Heuristics.IHeuristic
  name: UndoLastUpdate()
  nameWithType: IHeuristic.UndoLastUpdate()
  fullName: SudokuSpice.RuleBased.Heuristics.IHeuristic.UndoLastUpdate()
  spec.csharp:
  - uid: SudokuSpice.RuleBased.Heuristics.IHeuristic.UndoLastUpdate
    name: UndoLastUpdate
    nameWithType: IHeuristic.UndoLastUpdate
    fullName: SudokuSpice.RuleBased.Heuristics.IHeuristic.UndoLastUpdate
  - name: (
    nameWithType: (
    fullName: (
  - name: )
    nameWithType: )
    fullName: )
  spec.vb:
  - uid: SudokuSpice.RuleBased.Heuristics.IHeuristic.UndoLastUpdate
    name: UndoLastUpdate
    nameWithType: IHeuristic.UndoLastUpdate
    fullName: SudokuSpice.RuleBased.Heuristics.IHeuristic.UndoLastUpdate
  - name: (
    nameWithType: (
    fullName: (
  - name: )
    nameWithType: )
    fullName: )<|MERGE_RESOLUTION|>--- conflicted
+++ resolved
@@ -20,11 +20,7 @@
   source:
     remote:
       path: SudokuSpice/RuleBased/Heuristics/UniqueInRowHeuristic.cs
-<<<<<<< HEAD
-      branch: master
-=======
       branch: init-or-not-init
->>>>>>> c8198ec5
       repo: https://github.com/MorganR/SudokuSpice.git
     id: UniqueInRowHeuristic
     path: ../SudokuSpice/RuleBased/Heuristics/UniqueInRowHeuristic.cs
@@ -65,11 +61,7 @@
   source:
     remote:
       path: SudokuSpice/RuleBased/Heuristics/UniqueInRowHeuristic.cs
-<<<<<<< HEAD
-      branch: master
-=======
       branch: init-or-not-init
->>>>>>> c8198ec5
       repo: https://github.com/MorganR/SudokuSpice.git
     id: .ctor
     path: ../SudokuSpice/RuleBased/Heuristics/UniqueInRowHeuristic.cs
@@ -105,11 +97,7 @@
   source:
     remote:
       path: SudokuSpice/RuleBased/Heuristics/UniqueInRowHeuristic.cs
-<<<<<<< HEAD
-      branch: master
-=======
       branch: init-or-not-init
->>>>>>> c8198ec5
       repo: https://github.com/MorganR/SudokuSpice.git
     id: CopyWithNewReferences
     path: ../SudokuSpice/RuleBased/Heuristics/UniqueInRowHeuristic.cs
@@ -153,11 +141,7 @@
   source:
     remote:
       path: SudokuSpice/RuleBased/Heuristics/UniqueInRowHeuristic.cs
-<<<<<<< HEAD
-      branch: master
-=======
       branch: init-or-not-init
->>>>>>> c8198ec5
       repo: https://github.com/MorganR/SudokuSpice.git
     id: TryInitFor
     path: ../SudokuSpice/RuleBased/Heuristics/UniqueInRowHeuristic.cs
@@ -199,11 +183,7 @@
   source:
     remote:
       path: SudokuSpice/RuleBased/Heuristics/UniqueInRowHeuristic.cs
-<<<<<<< HEAD
-      branch: master
-=======
       branch: init-or-not-init
->>>>>>> c8198ec5
       repo: https://github.com/MorganR/SudokuSpice.git
     id: UpdateAll
     path: ../SudokuSpice/RuleBased/Heuristics/UniqueInRowHeuristic.cs
@@ -240,11 +220,7 @@
   source:
     remote:
       path: SudokuSpice/RuleBased/Heuristics/UniqueInRowHeuristic.cs
-<<<<<<< HEAD
-      branch: master
-=======
       branch: init-or-not-init
->>>>>>> c8198ec5
       repo: https://github.com/MorganR/SudokuSpice.git
     id: UndoLastUpdate
     path: ../SudokuSpice/RuleBased/Heuristics/UniqueInRowHeuristic.cs
