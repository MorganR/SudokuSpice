### YamlMime:ManagedReference
items:
- uid: SudokuSpice.RuleBased.Heuristics.StandardHeuristic
  commentId: T:SudokuSpice.RuleBased.Heuristics.StandardHeuristic
  id: StandardHeuristic
  parent: SudokuSpice.RuleBased.Heuristics
  children:
  - SudokuSpice.RuleBased.Heuristics.StandardHeuristic.#ctor(SudokuSpice.RuleBased.Rules.IMissingRowValuesTracker,SudokuSpice.RuleBased.Rules.IMissingColumnValuesTracker,SudokuSpice.RuleBased.Rules.IMissingBoxValuesTracker)
  - SudokuSpice.RuleBased.Heuristics.StandardHeuristic.CopyWithNewReferences(SudokuSpice.RuleBased.IReadOnlyPuzzleWithMutablePossibleValues,IReadOnlyList{SudokuSpice.RuleBased.Rules.IRule})
  - SudokuSpice.RuleBased.Heuristics.StandardHeuristic.TryInitFor(SudokuSpice.RuleBased.IReadOnlyPuzzleWithMutablePossibleValues)
  - SudokuSpice.RuleBased.Heuristics.StandardHeuristic.UndoLastUpdate
  - SudokuSpice.RuleBased.Heuristics.StandardHeuristic.UpdateAll
  langs:
  - csharp
  - vb
  name: StandardHeuristic
  nameWithType: StandardHeuristic
  fullName: SudokuSpice.RuleBased.Heuristics.StandardHeuristic
  type: Class
  source:
    remote:
      path: SudokuSpice/RuleBased/Heuristics/StandardHeuristic.cs
<<<<<<< HEAD
      branch: master
=======
      branch: init-or-not-init
>>>>>>> c8198ec5
      repo: https://github.com/MorganR/SudokuSpice.git
    id: StandardHeuristic
    path: ../SudokuSpice/RuleBased/Heuristics/StandardHeuristic.cs
    startLine: 8
  assemblies:
  - SudokuSpice
  namespace: SudokuSpice.RuleBased.Heuristics
  summary: "\nProvides the standard <code>UniqueIn*</code> heuristics.\n"
  example: []
  syntax:
    content: 'public class StandardHeuristic : object, IHeuristic'
    content.vb: >-
      Public Class StandardHeuristic
          Inherits Object
          Implements IHeuristic
  inheritance:
  - System.Object
  implements:
  - SudokuSpice.RuleBased.Heuristics.IHeuristic
  modifiers.csharp:
  - public
  - class
  modifiers.vb:
  - Public
  - Class
- uid: SudokuSpice.RuleBased.Heuristics.StandardHeuristic.#ctor(SudokuSpice.RuleBased.Rules.IMissingRowValuesTracker,SudokuSpice.RuleBased.Rules.IMissingColumnValuesTracker,SudokuSpice.RuleBased.Rules.IMissingBoxValuesTracker)
  commentId: M:SudokuSpice.RuleBased.Heuristics.StandardHeuristic.#ctor(SudokuSpice.RuleBased.Rules.IMissingRowValuesTracker,SudokuSpice.RuleBased.Rules.IMissingColumnValuesTracker,SudokuSpice.RuleBased.Rules.IMissingBoxValuesTracker)
  id: '#ctor(SudokuSpice.RuleBased.Rules.IMissingRowValuesTracker,SudokuSpice.RuleBased.Rules.IMissingColumnValuesTracker,SudokuSpice.RuleBased.Rules.IMissingBoxValuesTracker)'
  parent: SudokuSpice.RuleBased.Heuristics.StandardHeuristic
  langs:
  - csharp
  - vb
  name: StandardHeuristic(IMissingRowValuesTracker, IMissingColumnValuesTracker, IMissingBoxValuesTracker)
  nameWithType: StandardHeuristic.StandardHeuristic(IMissingRowValuesTracker, IMissingColumnValuesTracker, IMissingBoxValuesTracker)
  fullName: SudokuSpice.RuleBased.Heuristics.StandardHeuristic.StandardHeuristic(SudokuSpice.RuleBased.Rules.IMissingRowValuesTracker, SudokuSpice.RuleBased.Rules.IMissingColumnValuesTracker, SudokuSpice.RuleBased.Rules.IMissingBoxValuesTracker)
  type: Constructor
  source:
    remote:
      path: SudokuSpice/RuleBased/Heuristics/StandardHeuristic.cs
<<<<<<< HEAD
      branch: master
=======
      branch: init-or-not-init
>>>>>>> c8198ec5
      repo: https://github.com/MorganR/SudokuSpice.git
    id: .ctor
    path: ../SudokuSpice/RuleBased/Heuristics/StandardHeuristic.cs
    startLine: 28
  assemblies:
  - SudokuSpice
  namespace: SudokuSpice.RuleBased.Heuristics
  summary: "\nCreates a standard heuristic that combines the <xref href=\"SudokuSpice.RuleBased.Heuristics.UniqueInRowHeuristic\" data-throw-if-not-resolved=\"false\"></xref>,\n<xref href=\"SudokuSpice.RuleBased.Heuristics.UniqueInColumnHeuristic\" data-throw-if-not-resolved=\"false\"></xref>, and <xref href=\"SudokuSpice.RuleBased.Heuristics.UniqueInBoxHeuristic\" data-throw-if-not-resolved=\"false\"></xref>.\n"
  example: []
  syntax:
    content: public StandardHeuristic(IMissingRowValuesTracker rowValuesTracker, IMissingColumnValuesTracker columnValuesTracker, IMissingBoxValuesTracker boxValuesTracker)
    parameters:
    - id: rowValuesTracker
      type: SudokuSpice.RuleBased.Rules.IMissingRowValuesTracker
      description: "\nSomething that tracks the possible values for each row.\n"
    - id: columnValuesTracker
      type: SudokuSpice.RuleBased.Rules.IMissingColumnValuesTracker
      description: "\nSomething that tracks the possible values for each column.\n"
    - id: boxValuesTracker
      type: SudokuSpice.RuleBased.Rules.IMissingBoxValuesTracker
      description: "\nSomething that tracks the possible values for each box.\n"
    content.vb: Public Sub New(rowValuesTracker As IMissingRowValuesTracker, columnValuesTracker As IMissingColumnValuesTracker, boxValuesTracker As IMissingBoxValuesTracker)
  overload: SudokuSpice.RuleBased.Heuristics.StandardHeuristic.#ctor*
  modifiers.csharp:
  - public
  modifiers.vb:
  - Public
- uid: SudokuSpice.RuleBased.Heuristics.StandardHeuristic.TryInitFor(SudokuSpice.RuleBased.IReadOnlyPuzzleWithMutablePossibleValues)
  commentId: M:SudokuSpice.RuleBased.Heuristics.StandardHeuristic.TryInitFor(SudokuSpice.RuleBased.IReadOnlyPuzzleWithMutablePossibleValues)
  id: TryInitFor(SudokuSpice.RuleBased.IReadOnlyPuzzleWithMutablePossibleValues)
  parent: SudokuSpice.RuleBased.Heuristics.StandardHeuristic
  langs:
  - csharp
  - vb
  name: TryInitFor(IReadOnlyPuzzleWithMutablePossibleValues)
  nameWithType: StandardHeuristic.TryInitFor(IReadOnlyPuzzleWithMutablePossibleValues)
  fullName: SudokuSpice.RuleBased.Heuristics.StandardHeuristic.TryInitFor(SudokuSpice.RuleBased.IReadOnlyPuzzleWithMutablePossibleValues)
  type: Method
  source:
    remote:
      path: SudokuSpice/RuleBased/Heuristics/StandardHeuristic.cs
<<<<<<< HEAD
      branch: master
=======
      branch: init-or-not-init
>>>>>>> c8198ec5
      repo: https://github.com/MorganR/SudokuSpice.git
    id: TryInitFor
    path: ../SudokuSpice/RuleBased/Heuristics/StandardHeuristic.cs
    startLine: 40
  assemblies:
  - SudokuSpice
  namespace: SudokuSpice.RuleBased.Heuristics
  summary: "\nTries to initialize this heuristic for solving the given puzzle.\n"
  remarks: "\nIn general, it doesn&apos;t make sense to want to maintain the previous state if this method\nfails. Therefore, it is <em>not</em> guaranteed that the heuristic&apos;s state is unchanged\non failure.\n"
  example: []
  syntax:
    content: public bool TryInitFor(IReadOnlyPuzzleWithMutablePossibleValues puzzle)
    parameters:
    - id: puzzle
      type: SudokuSpice.RuleBased.IReadOnlyPuzzleWithMutablePossibleValues
      description: The puzzle to solve.
    return:
      type: System.Boolean
      description: "\nFalse if this heuristic cannot be initialized for the given puzzle, else true.\n"
    content.vb: Public Function TryInitFor(puzzle As IReadOnlyPuzzleWithMutablePossibleValues) As Boolean
  overload: SudokuSpice.RuleBased.Heuristics.StandardHeuristic.TryInitFor*
  implements:
  - SudokuSpice.RuleBased.Heuristics.IHeuristic.TryInitFor(SudokuSpice.RuleBased.IReadOnlyPuzzleWithMutablePossibleValues)
  modifiers.csharp:
  - public
  modifiers.vb:
  - Public
- uid: SudokuSpice.RuleBased.Heuristics.StandardHeuristic.CopyWithNewReferences(SudokuSpice.RuleBased.IReadOnlyPuzzleWithMutablePossibleValues,IReadOnlyList{SudokuSpice.RuleBased.Rules.IRule})
  commentId: M:SudokuSpice.RuleBased.Heuristics.StandardHeuristic.CopyWithNewReferences(SudokuSpice.RuleBased.IReadOnlyPuzzleWithMutablePossibleValues,IReadOnlyList{SudokuSpice.RuleBased.Rules.IRule})
  id: CopyWithNewReferences(SudokuSpice.RuleBased.IReadOnlyPuzzleWithMutablePossibleValues,IReadOnlyList{SudokuSpice.RuleBased.Rules.IRule})
  parent: SudokuSpice.RuleBased.Heuristics.StandardHeuristic
  langs:
  - csharp
  - vb
  name: CopyWithNewReferences(IReadOnlyPuzzleWithMutablePossibleValues, IReadOnlyList<IRule>)
  nameWithType: StandardHeuristic.CopyWithNewReferences(IReadOnlyPuzzleWithMutablePossibleValues, IReadOnlyList<IRule>)
  fullName: SudokuSpice.RuleBased.Heuristics.StandardHeuristic.CopyWithNewReferences(SudokuSpice.RuleBased.IReadOnlyPuzzleWithMutablePossibleValues, IReadOnlyList<SudokuSpice.RuleBased.Rules.IRule>)
  type: Method
  source:
    remote:
      path: SudokuSpice/RuleBased/Heuristics/StandardHeuristic.cs
<<<<<<< HEAD
      branch: master
=======
      branch: init-or-not-init
>>>>>>> c8198ec5
      repo: https://github.com/MorganR/SudokuSpice.git
    id: CopyWithNewReferences
    path: ../SudokuSpice/RuleBased/Heuristics/StandardHeuristic.cs
    startLine: 71
  assemblies:
  - SudokuSpice
  namespace: SudokuSpice.RuleBased.Heuristics
  summary: "\nCreates a deep copy of this heuristic. Requires <code>rules</code> to contain an\n<xref href=\"SudokuSpice.RuleBased.Rules.IMissingBoxValuesTracker\" data-throw-if-not-resolved=\"false\"></xref>, an <xref href=\"SudokuSpice.RuleBased.Rules.IMissingColumnValuesTracker\" data-throw-if-not-resolved=\"false\"></xref>,\nand an <xref href=\"SudokuSpice.RuleBased.Rules.IMissingRowValuesTracker\" data-throw-if-not-resolved=\"false\"></xref>.\n"
  example: []
  syntax:
    content: public IHeuristic CopyWithNewReferences(IReadOnlyPuzzleWithMutablePossibleValues puzzle, IReadOnlyList<IRule> rules)
    parameters:
    - id: puzzle
      type: SudokuSpice.RuleBased.IReadOnlyPuzzleWithMutablePossibleValues
    - id: rules
      type: IReadOnlyList{SudokuSpice.RuleBased.Rules.IRule}
    return:
      type: SudokuSpice.RuleBased.Heuristics.IHeuristic
    content.vb: Public Function CopyWithNewReferences(puzzle As IReadOnlyPuzzleWithMutablePossibleValues, rules As IReadOnlyList(Of IRule)) As IHeuristic
  overload: SudokuSpice.RuleBased.Heuristics.StandardHeuristic.CopyWithNewReferences*
  implements:
  - SudokuSpice.RuleBased.Heuristics.IHeuristic.CopyWithNewReferences(SudokuSpice.RuleBased.IReadOnlyPuzzleWithMutablePossibleValues,IReadOnlyList{SudokuSpice.RuleBased.Rules.IRule})
  nameWithType.vb: StandardHeuristic.CopyWithNewReferences(IReadOnlyPuzzleWithMutablePossibleValues, IReadOnlyList(Of IRule))
  modifiers.csharp:
  - public
  modifiers.vb:
  - Public
  fullName.vb: SudokuSpice.RuleBased.Heuristics.StandardHeuristic.CopyWithNewReferences(SudokuSpice.RuleBased.IReadOnlyPuzzleWithMutablePossibleValues, IReadOnlyList(Of SudokuSpice.RuleBased.Rules.IRule))
  name.vb: CopyWithNewReferences(IReadOnlyPuzzleWithMutablePossibleValues, IReadOnlyList(Of IRule))
- uid: SudokuSpice.RuleBased.Heuristics.StandardHeuristic.UndoLastUpdate
  commentId: M:SudokuSpice.RuleBased.Heuristics.StandardHeuristic.UndoLastUpdate
  id: UndoLastUpdate
  parent: SudokuSpice.RuleBased.Heuristics.StandardHeuristic
  langs:
  - csharp
  - vb
  name: UndoLastUpdate()
  nameWithType: StandardHeuristic.UndoLastUpdate()
  fullName: SudokuSpice.RuleBased.Heuristics.StandardHeuristic.UndoLastUpdate()
  type: Method
  source:
    remote:
      path: SudokuSpice/RuleBased/Heuristics/StandardHeuristic.cs
<<<<<<< HEAD
      branch: master
=======
      branch: init-or-not-init
>>>>>>> c8198ec5
      repo: https://github.com/MorganR/SudokuSpice.git
    id: UndoLastUpdate
    path: ../SudokuSpice/RuleBased/Heuristics/StandardHeuristic.cs
    startLine: 76
  assemblies:
  - SudokuSpice
  namespace: SudokuSpice.RuleBased.Heuristics
  summary: "\nUndoes the last modifications made by this heuristic.\n"
  example: []
  syntax:
    content: public void UndoLastUpdate()
    content.vb: Public Sub UndoLastUpdate
  overload: SudokuSpice.RuleBased.Heuristics.StandardHeuristic.UndoLastUpdate*
  implements:
  - SudokuSpice.RuleBased.Heuristics.IHeuristic.UndoLastUpdate
  modifiers.csharp:
  - public
  modifiers.vb:
  - Public
- uid: SudokuSpice.RuleBased.Heuristics.StandardHeuristic.UpdateAll
  commentId: M:SudokuSpice.RuleBased.Heuristics.StandardHeuristic.UpdateAll
  id: UpdateAll
  parent: SudokuSpice.RuleBased.Heuristics.StandardHeuristic
  langs:
  - csharp
  - vb
  name: UpdateAll()
  nameWithType: StandardHeuristic.UpdateAll()
  fullName: SudokuSpice.RuleBased.Heuristics.StandardHeuristic.UpdateAll()
  type: Method
  source:
    remote:
      path: SudokuSpice/RuleBased/Heuristics/StandardHeuristic.cs
<<<<<<< HEAD
      branch: master
=======
      branch: init-or-not-init
>>>>>>> c8198ec5
      repo: https://github.com/MorganR/SudokuSpice.git
    id: UpdateAll
    path: ../SudokuSpice/RuleBased/Heuristics/StandardHeuristic.cs
    startLine: 91
  assemblies:
  - SudokuSpice
  namespace: SudokuSpice.RuleBased.Heuristics
  summary: "\nUpdates all the current possible values.\n"
  example: []
  syntax:
    content: public bool UpdateAll()
    return:
      type: System.Boolean
      description: Returns true if any modifications were made.
    content.vb: Public Function UpdateAll As Boolean
  overload: SudokuSpice.RuleBased.Heuristics.StandardHeuristic.UpdateAll*
  implements:
  - SudokuSpice.RuleBased.Heuristics.IHeuristic.UpdateAll
  modifiers.csharp:
  - public
  modifiers.vb:
  - Public
references:
- uid: SudokuSpice.RuleBased.Heuristics
  commentId: N:SudokuSpice.RuleBased.Heuristics
  name: SudokuSpice.RuleBased.Heuristics
  nameWithType: SudokuSpice.RuleBased.Heuristics
  fullName: SudokuSpice.RuleBased.Heuristics
- uid: SudokuSpice.RuleBased.Heuristics.IHeuristic
  commentId: T:SudokuSpice.RuleBased.Heuristics.IHeuristic
  parent: SudokuSpice.RuleBased.Heuristics
  name: IHeuristic
  nameWithType: IHeuristic
  fullName: SudokuSpice.RuleBased.Heuristics.IHeuristic
- uid: SudokuSpice.RuleBased.Heuristics.UniqueInRowHeuristic
  commentId: T:SudokuSpice.RuleBased.Heuristics.UniqueInRowHeuristic
  name: UniqueInRowHeuristic
  nameWithType: UniqueInRowHeuristic
  fullName: SudokuSpice.RuleBased.Heuristics.UniqueInRowHeuristic
- uid: SudokuSpice.RuleBased.Heuristics.UniqueInColumnHeuristic
  commentId: T:SudokuSpice.RuleBased.Heuristics.UniqueInColumnHeuristic
  name: UniqueInColumnHeuristic
  nameWithType: UniqueInColumnHeuristic
  fullName: SudokuSpice.RuleBased.Heuristics.UniqueInColumnHeuristic
- uid: SudokuSpice.RuleBased.Heuristics.UniqueInBoxHeuristic
  commentId: T:SudokuSpice.RuleBased.Heuristics.UniqueInBoxHeuristic
  name: UniqueInBoxHeuristic
  nameWithType: UniqueInBoxHeuristic
  fullName: SudokuSpice.RuleBased.Heuristics.UniqueInBoxHeuristic
- uid: SudokuSpice.RuleBased.Heuristics.StandardHeuristic.#ctor*
  commentId: Overload:SudokuSpice.RuleBased.Heuristics.StandardHeuristic.#ctor
  name: StandardHeuristic
  nameWithType: StandardHeuristic.StandardHeuristic
  fullName: SudokuSpice.RuleBased.Heuristics.StandardHeuristic.StandardHeuristic
- uid: SudokuSpice.RuleBased.Rules.IMissingRowValuesTracker
  commentId: T:SudokuSpice.RuleBased.Rules.IMissingRowValuesTracker
  parent: SudokuSpice.RuleBased.Rules
  name: IMissingRowValuesTracker
  nameWithType: IMissingRowValuesTracker
  fullName: SudokuSpice.RuleBased.Rules.IMissingRowValuesTracker
- uid: SudokuSpice.RuleBased.Rules.IMissingColumnValuesTracker
  commentId: T:SudokuSpice.RuleBased.Rules.IMissingColumnValuesTracker
  parent: SudokuSpice.RuleBased.Rules
  name: IMissingColumnValuesTracker
  nameWithType: IMissingColumnValuesTracker
  fullName: SudokuSpice.RuleBased.Rules.IMissingColumnValuesTracker
- uid: SudokuSpice.RuleBased.Rules.IMissingBoxValuesTracker
  commentId: T:SudokuSpice.RuleBased.Rules.IMissingBoxValuesTracker
  parent: SudokuSpice.RuleBased.Rules
  name: IMissingBoxValuesTracker
  nameWithType: IMissingBoxValuesTracker
  fullName: SudokuSpice.RuleBased.Rules.IMissingBoxValuesTracker
- uid: SudokuSpice.RuleBased.Rules
  commentId: N:SudokuSpice.RuleBased.Rules
  name: SudokuSpice.RuleBased.Rules
  nameWithType: SudokuSpice.RuleBased.Rules
  fullName: SudokuSpice.RuleBased.Rules
- uid: SudokuSpice.RuleBased.Heuristics.StandardHeuristic.TryInitFor*
  commentId: Overload:SudokuSpice.RuleBased.Heuristics.StandardHeuristic.TryInitFor
  name: TryInitFor
  nameWithType: StandardHeuristic.TryInitFor
  fullName: SudokuSpice.RuleBased.Heuristics.StandardHeuristic.TryInitFor
- uid: SudokuSpice.RuleBased.Heuristics.IHeuristic.TryInitFor(SudokuSpice.RuleBased.IReadOnlyPuzzleWithMutablePossibleValues)
  commentId: M:SudokuSpice.RuleBased.Heuristics.IHeuristic.TryInitFor(SudokuSpice.RuleBased.IReadOnlyPuzzleWithMutablePossibleValues)
  parent: SudokuSpice.RuleBased.Heuristics.IHeuristic
  name: TryInitFor(IReadOnlyPuzzleWithMutablePossibleValues)
  nameWithType: IHeuristic.TryInitFor(IReadOnlyPuzzleWithMutablePossibleValues)
  fullName: SudokuSpice.RuleBased.Heuristics.IHeuristic.TryInitFor(SudokuSpice.RuleBased.IReadOnlyPuzzleWithMutablePossibleValues)
  spec.csharp:
  - uid: SudokuSpice.RuleBased.Heuristics.IHeuristic.TryInitFor(SudokuSpice.RuleBased.IReadOnlyPuzzleWithMutablePossibleValues)
    name: TryInitFor
    nameWithType: IHeuristic.TryInitFor
    fullName: SudokuSpice.RuleBased.Heuristics.IHeuristic.TryInitFor
  - name: (
    nameWithType: (
    fullName: (
  - uid: SudokuSpice.RuleBased.IReadOnlyPuzzleWithMutablePossibleValues
    name: IReadOnlyPuzzleWithMutablePossibleValues
    nameWithType: IReadOnlyPuzzleWithMutablePossibleValues
    fullName: SudokuSpice.RuleBased.IReadOnlyPuzzleWithMutablePossibleValues
  - name: )
    nameWithType: )
    fullName: )
  spec.vb:
  - uid: SudokuSpice.RuleBased.Heuristics.IHeuristic.TryInitFor(SudokuSpice.RuleBased.IReadOnlyPuzzleWithMutablePossibleValues)
    name: TryInitFor
    nameWithType: IHeuristic.TryInitFor
    fullName: SudokuSpice.RuleBased.Heuristics.IHeuristic.TryInitFor
  - name: (
    nameWithType: (
    fullName: (
  - uid: SudokuSpice.RuleBased.IReadOnlyPuzzleWithMutablePossibleValues
    name: IReadOnlyPuzzleWithMutablePossibleValues
    nameWithType: IReadOnlyPuzzleWithMutablePossibleValues
    fullName: SudokuSpice.RuleBased.IReadOnlyPuzzleWithMutablePossibleValues
  - name: )
    nameWithType: )
    fullName: )
- uid: SudokuSpice.RuleBased.IReadOnlyPuzzleWithMutablePossibleValues
  commentId: T:SudokuSpice.RuleBased.IReadOnlyPuzzleWithMutablePossibleValues
  parent: SudokuSpice.RuleBased
  name: IReadOnlyPuzzleWithMutablePossibleValues
  nameWithType: IReadOnlyPuzzleWithMutablePossibleValues
  fullName: SudokuSpice.RuleBased.IReadOnlyPuzzleWithMutablePossibleValues
- uid: System.Boolean
  isExternal: true
  name: Boolean
  nameWithType: Boolean
  fullName: System.Boolean
- uid: SudokuSpice.RuleBased
  commentId: N:SudokuSpice.RuleBased
  name: SudokuSpice.RuleBased
  nameWithType: SudokuSpice.RuleBased
  fullName: SudokuSpice.RuleBased
- uid: SudokuSpice.RuleBased.Heuristics.StandardHeuristic.CopyWithNewReferences*
  commentId: Overload:SudokuSpice.RuleBased.Heuristics.StandardHeuristic.CopyWithNewReferences
  name: CopyWithNewReferences
  nameWithType: StandardHeuristic.CopyWithNewReferences
  fullName: SudokuSpice.RuleBased.Heuristics.StandardHeuristic.CopyWithNewReferences
- uid: SudokuSpice.RuleBased.Heuristics.IHeuristic.CopyWithNewReferences(SudokuSpice.RuleBased.IReadOnlyPuzzleWithMutablePossibleValues,IReadOnlyList{SudokuSpice.RuleBased.Rules.IRule})
  commentId: M:SudokuSpice.RuleBased.Heuristics.IHeuristic.CopyWithNewReferences(SudokuSpice.RuleBased.IReadOnlyPuzzleWithMutablePossibleValues,IReadOnlyList{SudokuSpice.RuleBased.Rules.IRule})
  parent: SudokuSpice.RuleBased.Heuristics.IHeuristic
  isExternal: true
  name: CopyWithNewReferences(IReadOnlyPuzzleWithMutablePossibleValues, IReadOnlyList<IRule>)
  nameWithType: IHeuristic.CopyWithNewReferences(IReadOnlyPuzzleWithMutablePossibleValues, IReadOnlyList<IRule>)
  fullName: SudokuSpice.RuleBased.Heuristics.IHeuristic.CopyWithNewReferences(SudokuSpice.RuleBased.IReadOnlyPuzzleWithMutablePossibleValues, IReadOnlyList<SudokuSpice.RuleBased.Rules.IRule>)
  nameWithType.vb: IHeuristic.CopyWithNewReferences(IReadOnlyPuzzleWithMutablePossibleValues, IReadOnlyList(Of IRule))
  fullName.vb: SudokuSpice.RuleBased.Heuristics.IHeuristic.CopyWithNewReferences(SudokuSpice.RuleBased.IReadOnlyPuzzleWithMutablePossibleValues, IReadOnlyList(Of SudokuSpice.RuleBased.Rules.IRule))
  name.vb: CopyWithNewReferences(IReadOnlyPuzzleWithMutablePossibleValues, IReadOnlyList(Of IRule))
  spec.csharp:
  - uid: SudokuSpice.RuleBased.Heuristics.IHeuristic.CopyWithNewReferences(SudokuSpice.RuleBased.IReadOnlyPuzzleWithMutablePossibleValues,IReadOnlyList{SudokuSpice.RuleBased.Rules.IRule})
    name: CopyWithNewReferences
    nameWithType: IHeuristic.CopyWithNewReferences
    fullName: SudokuSpice.RuleBased.Heuristics.IHeuristic.CopyWithNewReferences
  - name: (
    nameWithType: (
    fullName: (
  - uid: SudokuSpice.RuleBased.IReadOnlyPuzzleWithMutablePossibleValues
    name: IReadOnlyPuzzleWithMutablePossibleValues
    nameWithType: IReadOnlyPuzzleWithMutablePossibleValues
    fullName: SudokuSpice.RuleBased.IReadOnlyPuzzleWithMutablePossibleValues
  - name: ', '
    nameWithType: ', '
    fullName: ', '
  - uid: IReadOnlyList`1
    name: IReadOnlyList
    nameWithType: IReadOnlyList
    fullName: IReadOnlyList
    isExternal: true
  - name: <
    nameWithType: <
    fullName: <
  - uid: SudokuSpice.RuleBased.Rules.IRule
    name: IRule
    nameWithType: IRule
    fullName: SudokuSpice.RuleBased.Rules.IRule
  - name: '>'
    nameWithType: '>'
    fullName: '>'
  - name: )
    nameWithType: )
    fullName: )
  spec.vb:
  - uid: SudokuSpice.RuleBased.Heuristics.IHeuristic.CopyWithNewReferences(SudokuSpice.RuleBased.IReadOnlyPuzzleWithMutablePossibleValues,IReadOnlyList{SudokuSpice.RuleBased.Rules.IRule})
    name: CopyWithNewReferences
    nameWithType: IHeuristic.CopyWithNewReferences
    fullName: SudokuSpice.RuleBased.Heuristics.IHeuristic.CopyWithNewReferences
  - name: (
    nameWithType: (
    fullName: (
  - uid: SudokuSpice.RuleBased.IReadOnlyPuzzleWithMutablePossibleValues
    name: IReadOnlyPuzzleWithMutablePossibleValues
    nameWithType: IReadOnlyPuzzleWithMutablePossibleValues
    fullName: SudokuSpice.RuleBased.IReadOnlyPuzzleWithMutablePossibleValues
  - name: ', '
    nameWithType: ', '
    fullName: ', '
  - uid: IReadOnlyList`1
    name: IReadOnlyList
    nameWithType: IReadOnlyList
    fullName: IReadOnlyList
    isExternal: true
  - name: '(Of '
    nameWithType: '(Of '
    fullName: '(Of '
  - uid: SudokuSpice.RuleBased.Rules.IRule
    name: IRule
    nameWithType: IRule
    fullName: SudokuSpice.RuleBased.Rules.IRule
  - name: )
    nameWithType: )
    fullName: )
  - name: )
    nameWithType: )
    fullName: )
- uid: IReadOnlyList{SudokuSpice.RuleBased.Rules.IRule}
  commentId: '!:IReadOnlyList{SudokuSpice.RuleBased.Rules.IRule}'
  definition: IReadOnlyList`1
  name: IReadOnlyList<IRule>
  nameWithType: IReadOnlyList<IRule>
  fullName: IReadOnlyList<SudokuSpice.RuleBased.Rules.IRule>
  nameWithType.vb: IReadOnlyList(Of IRule)
  fullName.vb: IReadOnlyList(Of SudokuSpice.RuleBased.Rules.IRule)
  name.vb: IReadOnlyList(Of IRule)
  spec.csharp:
  - uid: IReadOnlyList`1
    name: IReadOnlyList
    nameWithType: IReadOnlyList
    fullName: IReadOnlyList
    isExternal: true
  - name: <
    nameWithType: <
    fullName: <
  - uid: SudokuSpice.RuleBased.Rules.IRule
    name: IRule
    nameWithType: IRule
    fullName: SudokuSpice.RuleBased.Rules.IRule
  - name: '>'
    nameWithType: '>'
    fullName: '>'
  spec.vb:
  - uid: IReadOnlyList`1
    name: IReadOnlyList
    nameWithType: IReadOnlyList
    fullName: IReadOnlyList
    isExternal: true
  - name: '(Of '
    nameWithType: '(Of '
    fullName: '(Of '
  - uid: SudokuSpice.RuleBased.Rules.IRule
    name: IRule
    nameWithType: IRule
    fullName: SudokuSpice.RuleBased.Rules.IRule
  - name: )
    nameWithType: )
    fullName: )
- uid: IReadOnlyList`1
  isExternal: true
  name: IReadOnlyList<>
  nameWithType: IReadOnlyList<>
  fullName: IReadOnlyList<>
  nameWithType.vb: IReadOnlyList(Of )
  fullName.vb: IReadOnlyList(Of )
  name.vb: IReadOnlyList(Of )
  spec.csharp:
  - uid: IReadOnlyList`1
    name: IReadOnlyList
    nameWithType: IReadOnlyList
    fullName: IReadOnlyList
    isExternal: true
  - name: <
    nameWithType: <
    fullName: <
  - name: ''
    nameWithType: ''
    fullName: ''
  - name: '>'
    nameWithType: '>'
    fullName: '>'
  spec.vb:
  - uid: IReadOnlyList`1
    name: IReadOnlyList
    nameWithType: IReadOnlyList
    fullName: IReadOnlyList
    isExternal: true
  - name: '(Of '
    nameWithType: '(Of '
    fullName: '(Of '
  - name: ''
    nameWithType: ''
    fullName: ''
  - name: )
    nameWithType: )
    fullName: )
- uid: SudokuSpice.RuleBased.Heuristics.StandardHeuristic.UndoLastUpdate*
  commentId: Overload:SudokuSpice.RuleBased.Heuristics.StandardHeuristic.UndoLastUpdate
  name: UndoLastUpdate
  nameWithType: StandardHeuristic.UndoLastUpdate
  fullName: SudokuSpice.RuleBased.Heuristics.StandardHeuristic.UndoLastUpdate
- uid: SudokuSpice.RuleBased.Heuristics.IHeuristic.UndoLastUpdate
  commentId: M:SudokuSpice.RuleBased.Heuristics.IHeuristic.UndoLastUpdate
  parent: SudokuSpice.RuleBased.Heuristics.IHeuristic
  name: UndoLastUpdate()
  nameWithType: IHeuristic.UndoLastUpdate()
  fullName: SudokuSpice.RuleBased.Heuristics.IHeuristic.UndoLastUpdate()
  spec.csharp:
  - uid: SudokuSpice.RuleBased.Heuristics.IHeuristic.UndoLastUpdate
    name: UndoLastUpdate
    nameWithType: IHeuristic.UndoLastUpdate
    fullName: SudokuSpice.RuleBased.Heuristics.IHeuristic.UndoLastUpdate
  - name: (
    nameWithType: (
    fullName: (
  - name: )
    nameWithType: )
    fullName: )
  spec.vb:
  - uid: SudokuSpice.RuleBased.Heuristics.IHeuristic.UndoLastUpdate
    name: UndoLastUpdate
    nameWithType: IHeuristic.UndoLastUpdate
    fullName: SudokuSpice.RuleBased.Heuristics.IHeuristic.UndoLastUpdate
  - name: (
    nameWithType: (
    fullName: (
  - name: )
    nameWithType: )
    fullName: )
- uid: SudokuSpice.RuleBased.Heuristics.StandardHeuristic.UpdateAll*
  commentId: Overload:SudokuSpice.RuleBased.Heuristics.StandardHeuristic.UpdateAll
  name: UpdateAll
  nameWithType: StandardHeuristic.UpdateAll
  fullName: SudokuSpice.RuleBased.Heuristics.StandardHeuristic.UpdateAll
- uid: SudokuSpice.RuleBased.Heuristics.IHeuristic.UpdateAll
  commentId: M:SudokuSpice.RuleBased.Heuristics.IHeuristic.UpdateAll
  parent: SudokuSpice.RuleBased.Heuristics.IHeuristic
  name: UpdateAll()
  nameWithType: IHeuristic.UpdateAll()
  fullName: SudokuSpice.RuleBased.Heuristics.IHeuristic.UpdateAll()
  spec.csharp:
  - uid: SudokuSpice.RuleBased.Heuristics.IHeuristic.UpdateAll
    name: UpdateAll
    nameWithType: IHeuristic.UpdateAll
    fullName: SudokuSpice.RuleBased.Heuristics.IHeuristic.UpdateAll
  - name: (
    nameWithType: (
    fullName: (
  - name: )
    nameWithType: )
    fullName: )
  spec.vb:
  - uid: SudokuSpice.RuleBased.Heuristics.IHeuristic.UpdateAll
    name: UpdateAll
    nameWithType: IHeuristic.UpdateAll
    fullName: SudokuSpice.RuleBased.Heuristics.IHeuristic.UpdateAll
  - name: (
    nameWithType: (
    fullName: (
  - name: )
    nameWithType: )
    fullName: )<|MERGE_RESOLUTION|>--- conflicted
+++ resolved
@@ -20,11 +20,7 @@
   source:
     remote:
       path: SudokuSpice/RuleBased/Heuristics/StandardHeuristic.cs
-<<<<<<< HEAD
-      branch: master
-=======
       branch: init-or-not-init
->>>>>>> c8198ec5
       repo: https://github.com/MorganR/SudokuSpice.git
     id: StandardHeuristic
     path: ../SudokuSpice/RuleBased/Heuristics/StandardHeuristic.cs
@@ -64,11 +60,7 @@
   source:
     remote:
       path: SudokuSpice/RuleBased/Heuristics/StandardHeuristic.cs
-<<<<<<< HEAD
-      branch: master
-=======
       branch: init-or-not-init
->>>>>>> c8198ec5
       repo: https://github.com/MorganR/SudokuSpice.git
     id: .ctor
     path: ../SudokuSpice/RuleBased/Heuristics/StandardHeuristic.cs
@@ -110,11 +102,7 @@
   source:
     remote:
       path: SudokuSpice/RuleBased/Heuristics/StandardHeuristic.cs
-<<<<<<< HEAD
-      branch: master
-=======
       branch: init-or-not-init
->>>>>>> c8198ec5
       repo: https://github.com/MorganR/SudokuSpice.git
     id: TryInitFor
     path: ../SudokuSpice/RuleBased/Heuristics/StandardHeuristic.cs
@@ -156,11 +144,7 @@
   source:
     remote:
       path: SudokuSpice/RuleBased/Heuristics/StandardHeuristic.cs
-<<<<<<< HEAD
-      branch: master
-=======
       branch: init-or-not-init
->>>>>>> c8198ec5
       repo: https://github.com/MorganR/SudokuSpice.git
     id: CopyWithNewReferences
     path: ../SudokuSpice/RuleBased/Heuristics/StandardHeuristic.cs
@@ -204,11 +188,7 @@
   source:
     remote:
       path: SudokuSpice/RuleBased/Heuristics/StandardHeuristic.cs
-<<<<<<< HEAD
-      branch: master
-=======
       branch: init-or-not-init
->>>>>>> c8198ec5
       repo: https://github.com/MorganR/SudokuSpice.git
     id: UndoLastUpdate
     path: ../SudokuSpice/RuleBased/Heuristics/StandardHeuristic.cs
@@ -242,11 +222,7 @@
   source:
     remote:
       path: SudokuSpice/RuleBased/Heuristics/StandardHeuristic.cs
-<<<<<<< HEAD
-      branch: master
-=======
       branch: init-or-not-init
->>>>>>> c8198ec5
       repo: https://github.com/MorganR/SudokuSpice.git
     id: UpdateAll
     path: ../SudokuSpice/RuleBased/Heuristics/StandardHeuristic.cs
