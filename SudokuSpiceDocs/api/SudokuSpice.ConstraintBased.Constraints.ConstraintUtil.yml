--- conflicted
+++ resolved
@@ -19,11 +19,7 @@
   source:
     remote:
       path: SudokuSpice/ConstraintBased/Constraints/ConstraintUtil.cs
-<<<<<<< HEAD
-      branch: master
-=======
       branch: init-or-not-init
->>>>>>> c8198ec5
       repo: https://github.com/MorganR/SudokuSpice.git
     id: ConstraintUtil
     path: ../SudokuSpice/ConstraintBased/Constraints/ConstraintUtil.cs
@@ -61,11 +57,7 @@
   source:
     remote:
       path: SudokuSpice/ConstraintBased/Constraints/ConstraintUtil.cs
-<<<<<<< HEAD
-      branch: master
-=======
       branch: init-or-not-init
->>>>>>> c8198ec5
       repo: https://github.com/MorganR/SudokuSpice.git
     id: TryImplementUniquenessConstraintForSquares
     path: ../SudokuSpice/ConstraintBased/Constraints/ConstraintUtil.cs
@@ -116,11 +108,7 @@
   source:
     remote:
       path: SudokuSpice/ConstraintBased/Constraints/ConstraintUtil.cs
-<<<<<<< HEAD
-      branch: master
-=======
       branch: init-or-not-init
->>>>>>> c8198ec5
       repo: https://github.com/MorganR/SudokuSpice.git
     id: CheckForSetValues
     path: ../SudokuSpice/ConstraintBased/Constraints/ConstraintUtil.cs
@@ -170,11 +158,7 @@
   source:
     remote:
       path: SudokuSpice/ConstraintBased/Constraints/ConstraintUtil.cs
-<<<<<<< HEAD
-      branch: master
-=======
       branch: init-or-not-init
->>>>>>> c8198ec5
       repo: https://github.com/MorganR/SudokuSpice.git
     id: TryDropPossibleSquaresForValueIndex
     path: ../SudokuSpice/ConstraintBased/Constraints/ConstraintUtil.cs
@@ -221,11 +205,7 @@
   source:
     remote:
       path: SudokuSpice/ConstraintBased/Constraints/ConstraintUtil.cs
-<<<<<<< HEAD
-      branch: master
-=======
       branch: init-or-not-init
->>>>>>> c8198ec5
       repo: https://github.com/MorganR/SudokuSpice.git
     id: TryAddConstraintHeadersForValueIndex
     path: ../SudokuSpice/ConstraintBased/Constraints/ConstraintUtil.cs
