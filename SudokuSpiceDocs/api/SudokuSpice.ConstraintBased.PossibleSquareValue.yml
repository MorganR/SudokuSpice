--- conflicted
+++ resolved
@@ -18,11 +18,7 @@
   source:
     remote:
       path: SudokuSpice/ConstraintBased/PossibleSquareValue.cs
-<<<<<<< HEAD
-      branch: master
-=======
-      branch: init-or-not-init
->>>>>>> c8198ec5
+      branch: init-or-not-init
       repo: https://github.com/MorganR/SudokuSpice.git
     id: PossibleSquareValue
     path: ../SudokuSpice/ConstraintBased/PossibleSquareValue.cs
@@ -59,11 +55,7 @@
   source:
     remote:
       path: SudokuSpice/ConstraintBased/PossibleSquareValue.cs
-<<<<<<< HEAD
-      branch: master
-=======
-      branch: init-or-not-init
->>>>>>> c8198ec5
+      branch: init-or-not-init
       repo: https://github.com/MorganR/SudokuSpice.git
     id: ValueIndex
     path: ../SudokuSpice/ConstraintBased/PossibleSquareValue.cs
@@ -100,11 +92,7 @@
   source:
     remote:
       path: SudokuSpice/ConstraintBased/PossibleSquareValue.cs
-<<<<<<< HEAD
-      branch: master
-=======
-      branch: init-or-not-init
->>>>>>> c8198ec5
+      branch: init-or-not-init
       repo: https://github.com/MorganR/SudokuSpice.git
     id: Square
     path: ../SudokuSpice/ConstraintBased/PossibleSquareValue.cs
@@ -141,11 +129,7 @@
   source:
     remote:
       path: SudokuSpice/ConstraintBased/PossibleSquareValue.cs
-<<<<<<< HEAD
-      branch: master
-=======
-      branch: init-or-not-init
->>>>>>> c8198ec5
+      branch: init-or-not-init
       repo: https://github.com/MorganR/SudokuSpice.git
     id: State
     path: ../SudokuSpice/ConstraintBased/PossibleSquareValue.cs
