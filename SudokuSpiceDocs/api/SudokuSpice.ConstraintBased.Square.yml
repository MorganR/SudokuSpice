### YamlMime:ManagedReference
items:
- uid: SudokuSpice.ConstraintBased.Square
  commentId: T:SudokuSpice.ConstraintBased.Square
  id: Square
  parent: SudokuSpice.ConstraintBased
  children:
  - SudokuSpice.ConstraintBased.Square.Coordinate
  - SudokuSpice.ConstraintBased.Square.GetPossibleValue(System.Int32)
  - SudokuSpice.ConstraintBased.Square.IsSet
  - SudokuSpice.ConstraintBased.Square.NumPossibleValues
  langs:
  - csharp
  - vb
  name: Square
  nameWithType: Square
  fullName: SudokuSpice.ConstraintBased.Square
  type: Class
  source:
    remote:
      path: SudokuSpice/ConstraintBased/Square.cs
<<<<<<< HEAD
      branch: master
=======
      branch: init-or-not-init
>>>>>>> c8198ec5
      repo: https://github.com/MorganR/SudokuSpice.git
    id: Square
    path: ../SudokuSpice/ConstraintBased/Square.cs
    startLine: 10
  assemblies:
  - SudokuSpice
  namespace: SudokuSpice.ConstraintBased
  summary: "\nRepresents a location in a puzzle, including tracking the current possible values at that\nlocation.\n"
  example: []
  syntax:
    content: 'public class Square : object'
    content.vb: >-
      Public Class Square
          Inherits Object
  inheritance:
  - System.Object
  modifiers.csharp:
  - public
  - class
  modifiers.vb:
  - Public
  - Class
- uid: SudokuSpice.ConstraintBased.Square.Coordinate
  commentId: P:SudokuSpice.ConstraintBased.Square.Coordinate
  id: Coordinate
  parent: SudokuSpice.ConstraintBased.Square
  langs:
  - csharp
  - vb
  name: Coordinate
  nameWithType: Square.Coordinate
  fullName: SudokuSpice.ConstraintBased.Square.Coordinate
  type: Property
  source:
    remote:
      path: SudokuSpice/ConstraintBased/Square.cs
<<<<<<< HEAD
      branch: master
=======
      branch: init-or-not-init
>>>>>>> c8198ec5
      repo: https://github.com/MorganR/SudokuSpice.git
    id: Coordinate
    path: ../SudokuSpice/ConstraintBased/Square.cs
    startLine: 20
  assemblies:
  - SudokuSpice
  namespace: SudokuSpice.ConstraintBased
  summary: "\nGets the <xref href=\"SudokuSpice.ConstraintBased.Square.Coordinate\" data-throw-if-not-resolved=\"false\"></xref> of this square.\n"
  example: []
  syntax:
    content: public Coordinate Coordinate { get; }
    parameters: []
    return:
      type: SudokuSpice.Coordinate
    content.vb: Public ReadOnly Property Coordinate As Coordinate
  overload: SudokuSpice.ConstraintBased.Square.Coordinate*
  modifiers.csharp:
  - public
  - get
  modifiers.vb:
  - Public
  - ReadOnly
- uid: SudokuSpice.ConstraintBased.Square.NumPossibleValues
  commentId: P:SudokuSpice.ConstraintBased.Square.NumPossibleValues
  id: NumPossibleValues
  parent: SudokuSpice.ConstraintBased.Square
  langs:
  - csharp
  - vb
  name: NumPossibleValues
  nameWithType: Square.NumPossibleValues
  fullName: SudokuSpice.ConstraintBased.Square.NumPossibleValues
  type: Property
  source:
    remote:
      path: SudokuSpice/ConstraintBased/Square.cs
<<<<<<< HEAD
      branch: master
=======
      branch: init-or-not-init
>>>>>>> c8198ec5
      repo: https://github.com/MorganR/SudokuSpice.git
    id: NumPossibleValues
    path: ../SudokuSpice/ConstraintBased/Square.cs
    startLine: 24
  assemblies:
  - SudokuSpice
  namespace: SudokuSpice.ConstraintBased
  summary: "\nGets the current number of possible values this square has.\n"
  example: []
  syntax:
    content: public int NumPossibleValues { get; }
    parameters: []
    return:
      type: System.Int32
    content.vb: Public ReadOnly Property NumPossibleValues As Integer
  overload: SudokuSpice.ConstraintBased.Square.NumPossibleValues*
  modifiers.csharp:
  - public
  - get
  modifiers.vb:
  - Public
  - ReadOnly
- uid: SudokuSpice.ConstraintBased.Square.IsSet
  commentId: P:SudokuSpice.ConstraintBased.Square.IsSet
  id: IsSet
  parent: SudokuSpice.ConstraintBased.Square
  langs:
  - csharp
  - vb
  name: IsSet
  nameWithType: Square.IsSet
  fullName: SudokuSpice.ConstraintBased.Square.IsSet
  type: Property
  source:
    remote:
      path: SudokuSpice/ConstraintBased/Square.cs
<<<<<<< HEAD
      branch: master
=======
      branch: init-or-not-init
>>>>>>> c8198ec5
      repo: https://github.com/MorganR/SudokuSpice.git
    id: IsSet
    path: ../SudokuSpice/ConstraintBased/Square.cs
    startLine: 28
  assemblies:
  - SudokuSpice
  namespace: SudokuSpice.ConstraintBased
  summary: "\nGets whether or not this square&apos;s value is currently set.\n"
  example: []
  syntax:
    content: public bool IsSet { get; }
    parameters: []
    return:
      type: System.Boolean
    content.vb: Public ReadOnly Property IsSet As Boolean
  overload: SudokuSpice.ConstraintBased.Square.IsSet*
  modifiers.csharp:
  - public
  - get
  modifiers.vb:
  - Public
  - ReadOnly
- uid: SudokuSpice.ConstraintBased.Square.GetPossibleValue(System.Int32)
  commentId: M:SudokuSpice.ConstraintBased.Square.GetPossibleValue(System.Int32)
  id: GetPossibleValue(System.Int32)
  parent: SudokuSpice.ConstraintBased.Square
  langs:
  - csharp
  - vb
  name: GetPossibleValue(Int32)
  nameWithType: Square.GetPossibleValue(Int32)
  fullName: SudokuSpice.ConstraintBased.Square.GetPossibleValue(System.Int32)
  type: Method
  source:
    remote:
      path: SudokuSpice/ConstraintBased/Square.cs
<<<<<<< HEAD
      branch: master
=======
      branch: init-or-not-init
>>>>>>> c8198ec5
      repo: https://github.com/MorganR/SudokuSpice.git
    id: GetPossibleValue
    path: ../SudokuSpice/ConstraintBased/Square.cs
    startLine: 64
  assemblies:
  - SudokuSpice
  namespace: SudokuSpice.ConstraintBased
  summary: "\nGets the possible value with the given value-index.\n"
  example: []
  syntax:
    content: public PossibleSquareValue GetPossibleValue(int index)
    parameters:
    - id: index
      type: System.Int32
    return:
      type: SudokuSpice.ConstraintBased.PossibleSquareValue
    content.vb: Public Function GetPossibleValue(index As Integer) As PossibleSquareValue
  overload: SudokuSpice.ConstraintBased.Square.GetPossibleValue*
  modifiers.csharp:
  - public
  modifiers.vb:
  - Public
references:
- uid: SudokuSpice.ConstraintBased
  commentId: N:SudokuSpice.ConstraintBased
  name: SudokuSpice.ConstraintBased
  nameWithType: SudokuSpice.ConstraintBased
  fullName: SudokuSpice.ConstraintBased
- uid: SudokuSpice.ConstraintBased.Square.Coordinate
  commentId: P:SudokuSpice.ConstraintBased.Square.Coordinate
  isExternal: true
- uid: SudokuSpice.ConstraintBased.Square.Coordinate*
  commentId: Overload:SudokuSpice.ConstraintBased.Square.Coordinate
  name: Coordinate
  nameWithType: Square.Coordinate
  fullName: SudokuSpice.ConstraintBased.Square.Coordinate
- uid: SudokuSpice.Coordinate
  commentId: T:SudokuSpice.Coordinate
  parent: SudokuSpice
  name: Coordinate
  nameWithType: Coordinate
  fullName: SudokuSpice.Coordinate
- uid: SudokuSpice
  commentId: N:SudokuSpice
  name: SudokuSpice
  nameWithType: SudokuSpice
  fullName: SudokuSpice
- uid: SudokuSpice.ConstraintBased.Square.NumPossibleValues*
  commentId: Overload:SudokuSpice.ConstraintBased.Square.NumPossibleValues
  name: NumPossibleValues
  nameWithType: Square.NumPossibleValues
  fullName: SudokuSpice.ConstraintBased.Square.NumPossibleValues
- uid: System.Int32
  isExternal: true
  name: Int32
  nameWithType: Int32
  fullName: System.Int32
- uid: SudokuSpice.ConstraintBased.Square.IsSet*
  commentId: Overload:SudokuSpice.ConstraintBased.Square.IsSet
  name: IsSet
  nameWithType: Square.IsSet
  fullName: SudokuSpice.ConstraintBased.Square.IsSet
- uid: System.Boolean
  isExternal: true
  name: Boolean
  nameWithType: Boolean
  fullName: System.Boolean
- uid: SudokuSpice.ConstraintBased.Square.GetPossibleValue*
  commentId: Overload:SudokuSpice.ConstraintBased.Square.GetPossibleValue
  name: GetPossibleValue
  nameWithType: Square.GetPossibleValue
  fullName: SudokuSpice.ConstraintBased.Square.GetPossibleValue
- uid: SudokuSpice.ConstraintBased.PossibleSquareValue
  commentId: T:SudokuSpice.ConstraintBased.PossibleSquareValue
  parent: SudokuSpice.ConstraintBased
  name: PossibleSquareValue
  nameWithType: PossibleSquareValue
  fullName: SudokuSpice.ConstraintBased.PossibleSquareValue<|MERGE_RESOLUTION|>--- conflicted
+++ resolved
@@ -19,11 +19,7 @@
   source:
     remote:
       path: SudokuSpice/ConstraintBased/Square.cs
-<<<<<<< HEAD
-      branch: master
-=======
-      branch: init-or-not-init
->>>>>>> c8198ec5
+      branch: init-or-not-init
       repo: https://github.com/MorganR/SudokuSpice.git
     id: Square
     path: ../SudokuSpice/ConstraintBased/Square.cs
@@ -60,11 +56,7 @@
   source:
     remote:
       path: SudokuSpice/ConstraintBased/Square.cs
-<<<<<<< HEAD
-      branch: master
-=======
-      branch: init-or-not-init
->>>>>>> c8198ec5
+      branch: init-or-not-init
       repo: https://github.com/MorganR/SudokuSpice.git
     id: Coordinate
     path: ../SudokuSpice/ConstraintBased/Square.cs
@@ -101,11 +93,7 @@
   source:
     remote:
       path: SudokuSpice/ConstraintBased/Square.cs
-<<<<<<< HEAD
-      branch: master
-=======
-      branch: init-or-not-init
->>>>>>> c8198ec5
+      branch: init-or-not-init
       repo: https://github.com/MorganR/SudokuSpice.git
     id: NumPossibleValues
     path: ../SudokuSpice/ConstraintBased/Square.cs
@@ -142,11 +130,7 @@
   source:
     remote:
       path: SudokuSpice/ConstraintBased/Square.cs
-<<<<<<< HEAD
-      branch: master
-=======
-      branch: init-or-not-init
->>>>>>> c8198ec5
+      branch: init-or-not-init
       repo: https://github.com/MorganR/SudokuSpice.git
     id: IsSet
     path: ../SudokuSpice/ConstraintBased/Square.cs
@@ -183,11 +167,7 @@
   source:
     remote:
       path: SudokuSpice/ConstraintBased/Square.cs
-<<<<<<< HEAD
-      branch: master
-=======
-      branch: init-or-not-init
->>>>>>> c8198ec5
+      branch: init-or-not-init
       repo: https://github.com/MorganR/SudokuSpice.git
     id: GetPossibleValue
     path: ../SudokuSpice/ConstraintBased/Square.cs
