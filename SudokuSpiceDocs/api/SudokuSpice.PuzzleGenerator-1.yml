--- conflicted
+++ resolved
@@ -17,11 +17,7 @@
   source:
     remote:
       path: SudokuSpice/PuzzleGenerator.cs
-<<<<<<< HEAD
-      branch: master
-=======
       branch: init-or-not-init
->>>>>>> c8198ec5
       repo: https://github.com/MorganR/SudokuSpice.git
     id: PuzzleGenerator
     path: ../SudokuSpice/PuzzleGenerator.cs
@@ -66,11 +62,7 @@
   source:
     remote:
       path: SudokuSpice/PuzzleGenerator.cs
-<<<<<<< HEAD
-      branch: master
-=======
       branch: init-or-not-init
->>>>>>> c8198ec5
       repo: https://github.com/MorganR/SudokuSpice.git
     id: .ctor
     path: ../SudokuSpice/PuzzleGenerator.cs
@@ -108,11 +100,7 @@
   source:
     remote:
       path: SudokuSpice/PuzzleGenerator.cs
-<<<<<<< HEAD
-      branch: master
-=======
       branch: init-or-not-init
->>>>>>> c8198ec5
       repo: https://github.com/MorganR/SudokuSpice.git
     id: Generate
     path: ../SudokuSpice/PuzzleGenerator.cs
