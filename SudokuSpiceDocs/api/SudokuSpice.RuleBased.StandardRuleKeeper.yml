--- conflicted
+++ resolved
@@ -30,11 +30,7 @@
   source:
     remote:
       path: SudokuSpice/RuleBased/StandardRuleKeeper.cs
-<<<<<<< HEAD
-      branch: master
-=======
       branch: init-or-not-init
->>>>>>> c8198ec5
       repo: https://github.com/MorganR/SudokuSpice.git
     id: StandardRuleKeeper
     path: ../SudokuSpice/RuleBased/StandardRuleKeeper.cs
@@ -78,11 +74,7 @@
   source:
     remote:
       path: SudokuSpice/RuleBased/StandardRuleKeeper.cs
-<<<<<<< HEAD
-      branch: master
-=======
       branch: init-or-not-init
->>>>>>> c8198ec5
       repo: https://github.com/MorganR/SudokuSpice.git
     id: .ctor
     path: ../SudokuSpice/RuleBased/StandardRuleKeeper.cs
@@ -114,11 +106,7 @@
   source:
     remote:
       path: SudokuSpice/RuleBased/StandardRuleKeeper.cs
-<<<<<<< HEAD
-      branch: master
-=======
       branch: init-or-not-init
->>>>>>> c8198ec5
       repo: https://github.com/MorganR/SudokuSpice.git
     id: TryInit
     path: ../SudokuSpice/RuleBased/StandardRuleKeeper.cs
@@ -160,11 +148,7 @@
   source:
     remote:
       path: SudokuSpice/RuleBased/StandardRuleKeeper.cs
-<<<<<<< HEAD
-      branch: master
-=======
       branch: init-or-not-init
->>>>>>> c8198ec5
       repo: https://github.com/MorganR/SudokuSpice.git
     id: CopyWithNewReferences
     path: ../SudokuSpice/RuleBased/StandardRuleKeeper.cs
@@ -204,11 +188,7 @@
   source:
     remote:
       path: SudokuSpice/RuleBased/StandardRuleKeeper.cs
-<<<<<<< HEAD
-      branch: master
-=======
       branch: init-or-not-init
->>>>>>> c8198ec5
       repo: https://github.com/MorganR/SudokuSpice.git
     id: TrySet
     path: ../SudokuSpice/RuleBased/StandardRuleKeeper.cs
@@ -255,11 +235,7 @@
   source:
     remote:
       path: SudokuSpice/RuleBased/StandardRuleKeeper.cs
-<<<<<<< HEAD
-      branch: master
-=======
       branch: init-or-not-init
->>>>>>> c8198ec5
       repo: https://github.com/MorganR/SudokuSpice.git
     id: GetRules
     path: ../SudokuSpice/RuleBased/StandardRuleKeeper.cs
@@ -295,11 +271,7 @@
   source:
     remote:
       path: SudokuSpice/RuleBased/StandardRuleKeeper.cs
-<<<<<<< HEAD
-      branch: master
-=======
       branch: init-or-not-init
->>>>>>> c8198ec5
       repo: https://github.com/MorganR/SudokuSpice.git
     id: GetMissingValuesForRow
     path: ../SudokuSpice/RuleBased/StandardRuleKeeper.cs
@@ -338,11 +310,7 @@
   source:
     remote:
       path: SudokuSpice/RuleBased/StandardRuleKeeper.cs
-<<<<<<< HEAD
-      branch: master
-=======
       branch: init-or-not-init
->>>>>>> c8198ec5
       repo: https://github.com/MorganR/SudokuSpice.git
     id: GetMissingValuesForColumn
     path: ../SudokuSpice/RuleBased/StandardRuleKeeper.cs
@@ -381,11 +349,7 @@
   source:
     remote:
       path: SudokuSpice/RuleBased/StandardRuleKeeper.cs
-<<<<<<< HEAD
-      branch: master
-=======
       branch: init-or-not-init
->>>>>>> c8198ec5
       repo: https://github.com/MorganR/SudokuSpice.git
     id: GetMissingValuesForBox
     path: ../SudokuSpice/RuleBased/StandardRuleKeeper.cs
@@ -424,11 +388,7 @@
   source:
     remote:
       path: SudokuSpice/RuleBased/StandardRuleKeeper.cs
-<<<<<<< HEAD
-      branch: master
-=======
       branch: init-or-not-init
->>>>>>> c8198ec5
       repo: https://github.com/MorganR/SudokuSpice.git
     id: Unset
     path: ../SudokuSpice/RuleBased/StandardRuleKeeper.cs
@@ -472,11 +432,7 @@
   source:
     remote:
       path: SudokuSpice/RuleBased/StandardRuleKeeper.cs
-<<<<<<< HEAD
-      branch: master
-=======
       branch: init-or-not-init
->>>>>>> c8198ec5
       repo: https://github.com/MorganR/SudokuSpice.git
     id: GetPossibleValues
     path: ../SudokuSpice/RuleBased/StandardRuleKeeper.cs
@@ -518,11 +474,7 @@
   source:
     remote:
       path: SudokuSpice/RuleBased/StandardRuleKeeper.cs
-<<<<<<< HEAD
-      branch: master
-=======
       branch: init-or-not-init
->>>>>>> c8198ec5
       repo: https://github.com/MorganR/SudokuSpice.git
     id: Revert
     path: ../SudokuSpice/RuleBased/StandardRuleKeeper.cs
@@ -564,11 +516,7 @@
   source:
     remote:
       path: SudokuSpice/RuleBased/StandardRuleKeeper.cs
-<<<<<<< HEAD
-      branch: master
-=======
       branch: init-or-not-init
->>>>>>> c8198ec5
       repo: https://github.com/MorganR/SudokuSpice.git
     id: Revert
     path: ../SudokuSpice/RuleBased/StandardRuleKeeper.cs
@@ -612,11 +560,7 @@
   source:
     remote:
       path: SudokuSpice/RuleBased/StandardRuleKeeper.cs
-<<<<<<< HEAD
-      branch: master
-=======
       branch: init-or-not-init
->>>>>>> c8198ec5
       repo: https://github.com/MorganR/SudokuSpice.git
     id: Update
     path: ../SudokuSpice/RuleBased/StandardRuleKeeper.cs
@@ -660,11 +604,7 @@
   source:
     remote:
       path: SudokuSpice/RuleBased/StandardRuleKeeper.cs
-<<<<<<< HEAD
-      branch: master
-=======
       branch: init-or-not-init
->>>>>>> c8198ec5
       repo: https://github.com/MorganR/SudokuSpice.git
     id: CopyWithNewReference
     path: ../SudokuSpice/RuleBased/StandardRuleKeeper.cs
@@ -703,11 +643,7 @@
   source:
     remote:
       path: SudokuSpice/RuleBased/StandardRuleKeeper.cs
-<<<<<<< HEAD
-      branch: master
-=======
       branch: init-or-not-init
->>>>>>> c8198ec5
       repo: https://github.com/MorganR/SudokuSpice.git
     id: TryInit
     path: ../SudokuSpice/RuleBased/StandardRuleKeeper.cs
