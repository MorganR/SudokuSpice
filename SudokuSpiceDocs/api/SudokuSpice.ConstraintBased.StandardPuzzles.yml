### YamlMime:ManagedReference
items:
- uid: SudokuSpice.ConstraintBased.StandardPuzzles
  commentId: T:SudokuSpice.ConstraintBased.StandardPuzzles
  id: StandardPuzzles
  parent: SudokuSpice.ConstraintBased
  children:
  - SudokuSpice.ConstraintBased.StandardPuzzles.CreateSolver
  langs:
  - csharp
  - vb
  name: StandardPuzzles
  nameWithType: StandardPuzzles
  fullName: SudokuSpice.ConstraintBased.StandardPuzzles
  type: Class
  source:
    remote:
      path: SudokuSpice/ConstraintBased/StandardPuzzles.cs
<<<<<<< HEAD
      branch: master
=======
      branch: init-or-not-init
>>>>>>> c8198ec5
      repo: https://github.com/MorganR/SudokuSpice.git
    id: StandardPuzzles
    path: ../SudokuSpice/ConstraintBased/StandardPuzzles.cs
    startLine: 6
  assemblies:
  - SudokuSpice
  namespace: SudokuSpice.ConstraintBased
  summary: Provides utilities for interacting with standard Sudoku puzzles.
  example: []
  syntax:
    content: 'public static class StandardPuzzles : object'
    content.vb: >-
      Public Module StandardPuzzles
          Inherits Object
  inheritance:
  - System.Object
  modifiers.csharp:
  - public
  - static
  - class
  modifiers.vb:
  - Public
  - Module
- uid: SudokuSpice.ConstraintBased.StandardPuzzles.CreateSolver
  commentId: M:SudokuSpice.ConstraintBased.StandardPuzzles.CreateSolver
  id: CreateSolver
  parent: SudokuSpice.ConstraintBased.StandardPuzzles
  langs:
  - csharp
  - vb
  name: CreateSolver()
  nameWithType: StandardPuzzles.CreateSolver()
  fullName: SudokuSpice.ConstraintBased.StandardPuzzles.CreateSolver()
  type: Method
  source:
    remote:
      path: SudokuSpice/ConstraintBased/StandardPuzzles.cs
<<<<<<< HEAD
      branch: master
=======
      branch: init-or-not-init
>>>>>>> c8198ec5
      repo: https://github.com/MorganR/SudokuSpice.git
    id: CreateSolver
    path: ../SudokuSpice/ConstraintBased/StandardPuzzles.cs
    startLine: 9
  assemblies:
  - SudokuSpice
  namespace: SudokuSpice.ConstraintBased
  summary: Creates an efficient solver for solving standard Sudoku puzzles.
  example: []
  syntax:
    content: public static PuzzleSolver<Puzzle> CreateSolver()
    return:
      type: SudokuSpice.ConstraintBased.PuzzleSolver{SudokuSpice.Puzzle}
    content.vb: Public Shared Function CreateSolver As PuzzleSolver(Of Puzzle)
  overload: SudokuSpice.ConstraintBased.StandardPuzzles.CreateSolver*
  modifiers.csharp:
  - public
  - static
  modifiers.vb:
  - Public
  - Shared
references:
- uid: SudokuSpice.ConstraintBased
  commentId: N:SudokuSpice.ConstraintBased
  name: SudokuSpice.ConstraintBased
  nameWithType: SudokuSpice.ConstraintBased
  fullName: SudokuSpice.ConstraintBased
- uid: SudokuSpice.ConstraintBased.StandardPuzzles.CreateSolver*
  commentId: Overload:SudokuSpice.ConstraintBased.StandardPuzzles.CreateSolver
  name: CreateSolver
  nameWithType: StandardPuzzles.CreateSolver
  fullName: SudokuSpice.ConstraintBased.StandardPuzzles.CreateSolver
- uid: SudokuSpice.ConstraintBased.PuzzleSolver{SudokuSpice.Puzzle}
  commentId: T:SudokuSpice.ConstraintBased.PuzzleSolver{SudokuSpice.Puzzle}
  parent: SudokuSpice.ConstraintBased
  definition: SudokuSpice.ConstraintBased.PuzzleSolver`1
  name: PuzzleSolver<Puzzle>
  nameWithType: PuzzleSolver<Puzzle>
  fullName: SudokuSpice.ConstraintBased.PuzzleSolver<SudokuSpice.Puzzle>
  nameWithType.vb: PuzzleSolver(Of Puzzle)
  fullName.vb: SudokuSpice.ConstraintBased.PuzzleSolver(Of SudokuSpice.Puzzle)
  name.vb: PuzzleSolver(Of Puzzle)
  spec.csharp:
  - uid: SudokuSpice.ConstraintBased.PuzzleSolver`1
    name: PuzzleSolver
    nameWithType: PuzzleSolver
    fullName: SudokuSpice.ConstraintBased.PuzzleSolver
  - name: <
    nameWithType: <
    fullName: <
  - uid: SudokuSpice.Puzzle
    name: Puzzle
    nameWithType: Puzzle
    fullName: SudokuSpice.Puzzle
  - name: '>'
    nameWithType: '>'
    fullName: '>'
  spec.vb:
  - uid: SudokuSpice.ConstraintBased.PuzzleSolver`1
    name: PuzzleSolver
    nameWithType: PuzzleSolver
    fullName: SudokuSpice.ConstraintBased.PuzzleSolver
  - name: '(Of '
    nameWithType: '(Of '
    fullName: '(Of '
  - uid: SudokuSpice.Puzzle
    name: Puzzle
    nameWithType: Puzzle
    fullName: SudokuSpice.Puzzle
  - name: )
    nameWithType: )
    fullName: )
- uid: SudokuSpice.ConstraintBased.PuzzleSolver`1
  commentId: T:SudokuSpice.ConstraintBased.PuzzleSolver`1
  name: PuzzleSolver<TPuzzle>
  nameWithType: PuzzleSolver<TPuzzle>
  fullName: SudokuSpice.ConstraintBased.PuzzleSolver<TPuzzle>
  nameWithType.vb: PuzzleSolver(Of TPuzzle)
  fullName.vb: SudokuSpice.ConstraintBased.PuzzleSolver(Of TPuzzle)
  name.vb: PuzzleSolver(Of TPuzzle)
  spec.csharp:
  - uid: SudokuSpice.ConstraintBased.PuzzleSolver`1
    name: PuzzleSolver
    nameWithType: PuzzleSolver
    fullName: SudokuSpice.ConstraintBased.PuzzleSolver
  - name: <
    nameWithType: <
    fullName: <
  - name: TPuzzle
    nameWithType: TPuzzle
    fullName: TPuzzle
  - name: '>'
    nameWithType: '>'
    fullName: '>'
  spec.vb:
  - uid: SudokuSpice.ConstraintBased.PuzzleSolver`1
    name: PuzzleSolver
    nameWithType: PuzzleSolver
    fullName: SudokuSpice.ConstraintBased.PuzzleSolver
  - name: '(Of '
    nameWithType: '(Of '
    fullName: '(Of '
  - name: TPuzzle
    nameWithType: TPuzzle
    fullName: TPuzzle
  - name: )
    nameWithType: )
    fullName: )<|MERGE_RESOLUTION|>--- conflicted
+++ resolved
@@ -16,11 +16,7 @@
   source:
     remote:
       path: SudokuSpice/ConstraintBased/StandardPuzzles.cs
-<<<<<<< HEAD
-      branch: master
-=======
       branch: init-or-not-init
->>>>>>> c8198ec5
       repo: https://github.com/MorganR/SudokuSpice.git
     id: StandardPuzzles
     path: ../SudokuSpice/ConstraintBased/StandardPuzzles.cs
@@ -58,11 +54,7 @@
   source:
     remote:
       path: SudokuSpice/ConstraintBased/StandardPuzzles.cs
-<<<<<<< HEAD
-      branch: master
-=======
       branch: init-or-not-init
->>>>>>> c8198ec5
       repo: https://github.com/MorganR/SudokuSpice.git
     id: CreateSolver
     path: ../SudokuSpice/ConstraintBased/StandardPuzzles.cs
