--- conflicted
+++ resolved
@@ -24,11 +24,7 @@
   source:
     remote:
       path: SudokuSpice/SolveStats.cs
-<<<<<<< HEAD
-      branch: master
-=======
-      branch: init-or-not-init
->>>>>>> c8198ec5
+      branch: init-or-not-init
       repo: https://github.com/MorganR/SudokuSpice.git
     id: SolveStats
     path: ../SudokuSpice/SolveStats.cs
@@ -65,11 +61,7 @@
   source:
     remote:
       path: SudokuSpice/SolveStats.cs
-<<<<<<< HEAD
-      branch: master
-=======
-      branch: init-or-not-init
->>>>>>> c8198ec5
+      branch: init-or-not-init
       repo: https://github.com/MorganR/SudokuSpice.git
     id: NumSolutionsFound
     path: ../SudokuSpice/SolveStats.cs
@@ -106,11 +98,7 @@
   source:
     remote:
       path: SudokuSpice/SolveStats.cs
-<<<<<<< HEAD
-      branch: master
-=======
-      branch: init-or-not-init
->>>>>>> c8198ec5
+      branch: init-or-not-init
       repo: https://github.com/MorganR/SudokuSpice.git
     id: NumSquaresGuessed
     path: ../SudokuSpice/SolveStats.cs
@@ -148,11 +136,7 @@
   source:
     remote:
       path: SudokuSpice/SolveStats.cs
-<<<<<<< HEAD
-      branch: master
-=======
-      branch: init-or-not-init
->>>>>>> c8198ec5
+      branch: init-or-not-init
       repo: https://github.com/MorganR/SudokuSpice.git
     id: NumTotalGuesses
     path: ../SudokuSpice/SolveStats.cs
@@ -190,11 +174,7 @@
   source:
     remote:
       path: SudokuSpice/SolveStats.cs
-<<<<<<< HEAD
-      branch: master
-=======
-      branch: init-or-not-init
->>>>>>> c8198ec5
+      branch: init-or-not-init
       repo: https://github.com/MorganR/SudokuSpice.git
     id: Equals
     path: ../SudokuSpice/SolveStats.cs
@@ -234,11 +214,7 @@
   source:
     remote:
       path: SudokuSpice/SolveStats.cs
-<<<<<<< HEAD
-      branch: master
-=======
-      branch: init-or-not-init
->>>>>>> c8198ec5
+      branch: init-or-not-init
       repo: https://github.com/MorganR/SudokuSpice.git
     id: Equals
     path: ../SudokuSpice/SolveStats.cs
@@ -273,11 +249,7 @@
   source:
     remote:
       path: SudokuSpice/SolveStats.cs
-<<<<<<< HEAD
-      branch: master
-=======
-      branch: init-or-not-init
->>>>>>> c8198ec5
+      branch: init-or-not-init
       repo: https://github.com/MorganR/SudokuSpice.git
     id: GetHashCode
     path: ../SudokuSpice/SolveStats.cs
@@ -311,11 +283,7 @@
   source:
     remote:
       path: SudokuSpice/SolveStats.cs
-<<<<<<< HEAD
-      branch: master
-=======
-      branch: init-or-not-init
->>>>>>> c8198ec5
+      branch: init-or-not-init
       repo: https://github.com/MorganR/SudokuSpice.git
     id: op_Equality
     path: ../SudokuSpice/SolveStats.cs
@@ -354,11 +322,7 @@
   source:
     remote:
       path: SudokuSpice/SolveStats.cs
-<<<<<<< HEAD
-      branch: master
-=======
-      branch: init-or-not-init
->>>>>>> c8198ec5
+      branch: init-or-not-init
       repo: https://github.com/MorganR/SudokuSpice.git
     id: op_Inequality
     path: ../SudokuSpice/SolveStats.cs
@@ -397,11 +361,7 @@
   source:
     remote:
       path: SudokuSpice/SolveStats.cs
-<<<<<<< HEAD
-      branch: master
-=======
-      branch: init-or-not-init
->>>>>>> c8198ec5
+      branch: init-or-not-init
       repo: https://github.com/MorganR/SudokuSpice.git
     id: ToString
     path: ../SudokuSpice/SolveStats.cs
