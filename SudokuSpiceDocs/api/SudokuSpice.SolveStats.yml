--- conflicted
+++ resolved
@@ -23,19 +23,11 @@
   type: Struct
   source:
     remote:
-<<<<<<< HEAD
-      path: SudokuSpice/SolveStats.cs
-=======
-      path: SudokuSpice/Data/SolveStats.cs
->>>>>>> 3a970f73
+      path: SudokuSpice/SolveStats.cs
       branch: internal-puzzle
       repo: https://github.com/MorganR/SudokuSpice.git
     id: SolveStats
-<<<<<<< HEAD
-    path: ../SudokuSpice/SolveStats.cs
-=======
-    path: ../SudokuSpice/Data/SolveStats.cs
->>>>>>> 3a970f73
+    path: ../SudokuSpice/SolveStats.cs
     startLine: 7
   assemblies:
   - SudokuSpice
@@ -68,19 +60,11 @@
   type: Property
   source:
     remote:
-<<<<<<< HEAD
-      path: SudokuSpice/SolveStats.cs
-=======
-      path: SudokuSpice/Data/SolveStats.cs
->>>>>>> 3a970f73
+      path: SudokuSpice/data/SolveStats.cs
       branch: internal-puzzle
       repo: https://github.com/MorganR/SudokuSpice.git
     id: NumSolutionsFound
-<<<<<<< HEAD
-    path: ../SudokuSpice/SolveStats.cs
-=======
-    path: ../SudokuSpice/Data/SolveStats.cs
->>>>>>> 3a970f73
+    path: ../SudokuSpice/SolveStats.cs
     startLine: 13
   assemblies:
   - SudokuSpice
@@ -113,19 +97,11 @@
   type: Property
   source:
     remote:
-<<<<<<< HEAD
-      path: SudokuSpice/SolveStats.cs
-=======
-      path: SudokuSpice/Data/SolveStats.cs
->>>>>>> 3a970f73
+      path: SudokuSpice/SolveStats.cs
       branch: internal-puzzle
       repo: https://github.com/MorganR/SudokuSpice.git
     id: NumSquaresGuessed
-<<<<<<< HEAD
-    path: ../SudokuSpice/SolveStats.cs
-=======
-    path: ../SudokuSpice/Data/SolveStats.cs
->>>>>>> 3a970f73
+    path: ../SudokuSpice/SolveStats.cs
     startLine: 23
   assemblies:
   - SudokuSpice
@@ -159,19 +135,11 @@
   type: Property
   source:
     remote:
-<<<<<<< HEAD
-      path: SudokuSpice/SolveStats.cs
-=======
-      path: SudokuSpice/Data/SolveStats.cs
->>>>>>> 3a970f73
+      path: SudokuSpice/SolveStats.cs
       branch: internal-puzzle
       repo: https://github.com/MorganR/SudokuSpice.git
     id: NumTotalGuesses
-<<<<<<< HEAD
-    path: ../SudokuSpice/SolveStats.cs
-=======
-    path: ../SudokuSpice/Data/SolveStats.cs
->>>>>>> 3a970f73
+    path: ../SudokuSpice/SolveStats.cs
     startLine: 35
   assemblies:
   - SudokuSpice
@@ -205,19 +173,11 @@
   type: Method
   source:
     remote:
-<<<<<<< HEAD
-      path: SudokuSpice/SolveStats.cs
-=======
-      path: SudokuSpice/Data/SolveStats.cs
->>>>>>> 3a970f73
+      path: SudokuSpice/SolveStats.cs
       branch: internal-puzzle
       repo: https://github.com/MorganR/SudokuSpice.git
     id: Equals
-<<<<<<< HEAD
-    path: ../SudokuSpice/SolveStats.cs
-=======
-    path: ../SudokuSpice/Data/SolveStats.cs
->>>>>>> 3a970f73
+    path: ../SudokuSpice/SolveStats.cs
     startLine: 37
   assemblies:
   - SudokuSpice
@@ -253,19 +213,11 @@
   type: Method
   source:
     remote:
-<<<<<<< HEAD
-      path: SudokuSpice/SolveStats.cs
-=======
-      path: SudokuSpice/Data/SolveStats.cs
->>>>>>> 3a970f73
+      path: SudokuSpice/SolveStats.cs
       branch: internal-puzzle
       repo: https://github.com/MorganR/SudokuSpice.git
     id: Equals
-<<<<<<< HEAD
-    path: ../SudokuSpice/SolveStats.cs
-=======
-    path: ../SudokuSpice/Data/SolveStats.cs
->>>>>>> 3a970f73
+    path: ../SudokuSpice/SolveStats.cs
     startLine: 46
   assemblies:
   - SudokuSpice
@@ -296,19 +248,11 @@
   type: Method
   source:
     remote:
-<<<<<<< HEAD
-      path: SudokuSpice/SolveStats.cs
-=======
-      path: SudokuSpice/Data/SolveStats.cs
->>>>>>> 3a970f73
+      path: SudokuSpice/SolveStats.cs
       branch: internal-puzzle
       repo: https://github.com/MorganR/SudokuSpice.git
     id: GetHashCode
-<<<<<<< HEAD
-    path: ../SudokuSpice/SolveStats.cs
-=======
-    path: ../SudokuSpice/Data/SolveStats.cs
->>>>>>> 3a970f73
+    path: ../SudokuSpice/SolveStats.cs
     startLine: 53
   assemblies:
   - SudokuSpice
@@ -338,19 +282,11 @@
   type: Operator
   source:
     remote:
-<<<<<<< HEAD
-      path: SudokuSpice/SolveStats.cs
-=======
-      path: SudokuSpice/Data/SolveStats.cs
->>>>>>> 3a970f73
+      path: SudokuSpice/SolveStats.cs
       branch: internal-puzzle
       repo: https://github.com/MorganR/SudokuSpice.git
     id: op_Equality
-<<<<<<< HEAD
-    path: ../SudokuSpice/SolveStats.cs
-=======
-    path: ../SudokuSpice/Data/SolveStats.cs
->>>>>>> 3a970f73
+    path: ../SudokuSpice/SolveStats.cs
     startLine: 55
   assemblies:
   - SudokuSpice
@@ -385,19 +321,11 @@
   type: Operator
   source:
     remote:
-<<<<<<< HEAD
-      path: SudokuSpice/SolveStats.cs
-=======
-      path: SudokuSpice/Data/SolveStats.cs
->>>>>>> 3a970f73
+      path: SudokuSpice/SolveStats.cs
       branch: internal-puzzle
       repo: https://github.com/MorganR/SudokuSpice.git
     id: op_Inequality
-<<<<<<< HEAD
-    path: ../SudokuSpice/SolveStats.cs
-=======
-    path: ../SudokuSpice/Data/SolveStats.cs
->>>>>>> 3a970f73
+    path: ../SudokuSpice/SolveStats.cs
     startLine: 57
   assemblies:
   - SudokuSpice
@@ -432,19 +360,11 @@
   type: Method
   source:
     remote:
-<<<<<<< HEAD
-      path: SudokuSpice/SolveStats.cs
-=======
-      path: SudokuSpice/Data/SolveStats.cs
->>>>>>> 3a970f73
+      path: SudokuSpice/SolveStats.cs
       branch: internal-puzzle
       repo: https://github.com/MorganR/SudokuSpice.git
     id: ToString
-<<<<<<< HEAD
-    path: ../SudokuSpice/SolveStats.cs
-=======
-    path: ../SudokuSpice/Data/SolveStats.cs
->>>>>>> 3a970f73
+    path: ../SudokuSpice/SolveStats.cs
     startLine: 59
   assemblies:
   - SudokuSpice
