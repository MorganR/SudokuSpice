### YamlMime:ManagedReference
items:
- uid: SudokuSpice.CoordinateTracker
  commentId: T:SudokuSpice.CoordinateTracker
  id: CoordinateTracker
  parent: SudokuSpice
  children:
  - SudokuSpice.CoordinateTracker.#ctor(SudokuSpice.CoordinateTracker)
  - SudokuSpice.CoordinateTracker.#ctor(System.Int32)
  - SudokuSpice.CoordinateTracker.Add(SudokuSpice.Coordinate@)
  - SudokuSpice.CoordinateTracker.AddOrTrackIfUntracked(SudokuSpice.Coordinate@)
  - SudokuSpice.CoordinateTracker.GetTrackedCoords
  - SudokuSpice.CoordinateTracker.NumTracked
  - SudokuSpice.CoordinateTracker.Size
  - SudokuSpice.CoordinateTracker.Track(SudokuSpice.Coordinate@)
  - SudokuSpice.CoordinateTracker.Untrack(SudokuSpice.Coordinate@)
  - SudokuSpice.CoordinateTracker.UntrackAll
  langs:
  - csharp
  - vb
  name: CoordinateTracker
  nameWithType: CoordinateTracker
  fullName: SudokuSpice.CoordinateTracker
  type: Class
  source:
    remote:
<<<<<<< HEAD
      path: SudokuSpice/CoordinateTracker.cs
=======
      path: SudokuSpice/Data/CoordinateTracker.cs
>>>>>>> 3a970f73
      branch: internal-puzzle
      repo: https://github.com/MorganR/SudokuSpice.git
    id: CoordinateTracker
<<<<<<< HEAD
    path: ../SudokuSpice/CoordinateTracker.cs
=======
    path: ../SudokuSpice/Data/CoordinateTracker.cs
>>>>>>> 3a970f73
    startLine: 12
  assemblies:
  - SudokuSpice
  namespace: SudokuSpice
  summary: Efficiently tracks a set of <xref href="SudokuSpice.Coordinate" data-throw-if-not-resolved="false"></xref>s.
  remarks: "\nThis swaps coordinates within an internal array to provide O(1) tracking and untracking\noperations. It also provides immediate, copy-free access to tracked coordinates using a\n<code>ReadOnlySpan</code>.\n"
  example: []
  syntax:
    content: 'public class CoordinateTracker : object'
    content.vb: >-
      Public Class CoordinateTracker
          Inherits Object
  inheritance:
  - System.Object
  modifiers.csharp:
  - public
  - class
  modifiers.vb:
  - Public
  - Class
- uid: SudokuSpice.CoordinateTracker.NumTracked
  commentId: P:SudokuSpice.CoordinateTracker.NumTracked
  id: NumTracked
  parent: SudokuSpice.CoordinateTracker
  langs:
  - csharp
  - vb
  name: NumTracked
  nameWithType: CoordinateTracker.NumTracked
  fullName: SudokuSpice.CoordinateTracker.NumTracked
  type: Property
  source:
    remote:
<<<<<<< HEAD
      path: SudokuSpice/CoordinateTracker.cs
=======
      path: SudokuSpice/Data/CoordinateTracker.cs
>>>>>>> 3a970f73
      branch: internal-puzzle
      repo: https://github.com/MorganR/SudokuSpice.git
    id: NumTracked
<<<<<<< HEAD
    path: ../SudokuSpice/CoordinateTracker.cs
=======
    path: ../SudokuSpice/Data/CoordinateTracker.cs
>>>>>>> 3a970f73
    startLine: 21
  assemblies:
  - SudokuSpice
  namespace: SudokuSpice
  summary: "\nThe number of coordinates currently considered to be &apos;tracked&apos;.\n"
  example: []
  syntax:
    content: public int NumTracked { get; }
    parameters: []
    return:
      type: System.Int32
    content.vb: Public ReadOnly Property NumTracked As Integer
  overload: SudokuSpice.CoordinateTracker.NumTracked*
  modifiers.csharp:
  - public
  - get
  modifiers.vb:
  - Public
  - ReadOnly
- uid: SudokuSpice.CoordinateTracker.Size
  commentId: P:SudokuSpice.CoordinateTracker.Size
  id: Size
  parent: SudokuSpice.CoordinateTracker
  langs:
  - csharp
  - vb
  name: Size
  nameWithType: CoordinateTracker.Size
  fullName: SudokuSpice.CoordinateTracker.Size
  type: Property
  source:
    remote:
<<<<<<< HEAD
      path: SudokuSpice/CoordinateTracker.cs
=======
      path: SudokuSpice/Data/CoordinateTracker.cs
>>>>>>> 3a970f73
      branch: internal-puzzle
      repo: https://github.com/MorganR/SudokuSpice.git
    id: Size
<<<<<<< HEAD
    path: ../SudokuSpice/CoordinateTracker.cs
=======
    path: ../SudokuSpice/Data/CoordinateTracker.cs
>>>>>>> 3a970f73
    startLine: 23
  assemblies:
  - SudokuSpice
  namespace: SudokuSpice
  syntax:
    content: public int Size { get; }
    parameters: []
    return:
      type: System.Int32
    content.vb: Public ReadOnly Property Size As Integer
  overload: SudokuSpice.CoordinateTracker.Size*
  modifiers.csharp:
  - public
  - get
  modifiers.vb:
  - Public
  - ReadOnly
- uid: SudokuSpice.CoordinateTracker.#ctor(System.Int32)
  commentId: M:SudokuSpice.CoordinateTracker.#ctor(System.Int32)
  id: '#ctor(System.Int32)'
  parent: SudokuSpice.CoordinateTracker
  langs:
  - csharp
  - vb
  name: CoordinateTracker(Int32)
  nameWithType: CoordinateTracker.CoordinateTracker(Int32)
  fullName: SudokuSpice.CoordinateTracker.CoordinateTracker(System.Int32)
  type: Constructor
  source:
    remote:
<<<<<<< HEAD
      path: SudokuSpice/CoordinateTracker.cs
=======
      path: SudokuSpice/Data/CoordinateTracker.cs
>>>>>>> 3a970f73
      branch: internal-puzzle
      repo: https://github.com/MorganR/SudokuSpice.git
    id: .ctor
<<<<<<< HEAD
    path: ../SudokuSpice/CoordinateTracker.cs
=======
    path: ../SudokuSpice/Data/CoordinateTracker.cs
>>>>>>> 3a970f73
    startLine: 53
  assemblies:
  - SudokuSpice
  namespace: SudokuSpice
  summary: "\nConstructs a <code>CoordinateTracker</code> to track coordinates within a\n<code data-dev-comment-type=\"paramref\" class=\"paramref\">size</code>-by-<code data-dev-comment-type=\"paramref\" class=\"paramref\">size</code> square.\n"
  example: []
  syntax:
    content: public CoordinateTracker(int size)
    parameters:
    - id: size
      type: System.Int32
      description: The side length of a square of valid coordinates.
    content.vb: Public Sub New(size As Integer)
  overload: SudokuSpice.CoordinateTracker.#ctor*
  modifiers.csharp:
  - public
  modifiers.vb:
  - Public
- uid: SudokuSpice.CoordinateTracker.#ctor(SudokuSpice.CoordinateTracker)
  commentId: M:SudokuSpice.CoordinateTracker.#ctor(SudokuSpice.CoordinateTracker)
  id: '#ctor(SudokuSpice.CoordinateTracker)'
  parent: SudokuSpice.CoordinateTracker
  langs:
  - csharp
  - vb
  name: CoordinateTracker(CoordinateTracker)
  nameWithType: CoordinateTracker.CoordinateTracker(CoordinateTracker)
  fullName: SudokuSpice.CoordinateTracker.CoordinateTracker(SudokuSpice.CoordinateTracker)
  type: Constructor
  source:
    remote:
<<<<<<< HEAD
      path: SudokuSpice/CoordinateTracker.cs
=======
      path: SudokuSpice/Data/CoordinateTracker.cs
>>>>>>> 3a970f73
      branch: internal-puzzle
      repo: https://github.com/MorganR/SudokuSpice.git
    id: .ctor
<<<<<<< HEAD
    path: ../SudokuSpice/CoordinateTracker.cs
=======
    path: ../SudokuSpice/Data/CoordinateTracker.cs
>>>>>>> 3a970f73
    startLine: 71
  assemblies:
  - SudokuSpice
  namespace: SudokuSpice
  summary: "\nCopy-constructor to provide a copy of the given CoordinateTracker.\n"
  example: []
  syntax:
    content: public CoordinateTracker(CoordinateTracker existing)
    parameters:
    - id: existing
      type: SudokuSpice.CoordinateTracker
      description: ''
    content.vb: Public Sub New(existing As CoordinateTracker)
  overload: SudokuSpice.CoordinateTracker.#ctor*
  modifiers.csharp:
  - public
  modifiers.vb:
  - Public
- uid: SudokuSpice.CoordinateTracker.Add(SudokuSpice.Coordinate@)
  commentId: M:SudokuSpice.CoordinateTracker.Add(SudokuSpice.Coordinate@)
  id: Add(SudokuSpice.Coordinate@)
  parent: SudokuSpice.CoordinateTracker
  langs:
  - csharp
  - vb
  name: Add(Coordinate)
  nameWithType: CoordinateTracker.Add(Coordinate)
  fullName: SudokuSpice.CoordinateTracker.Add(SudokuSpice.Coordinate)
  type: Method
  source:
    remote:
<<<<<<< HEAD
      path: SudokuSpice/CoordinateTracker.cs
=======
      path: SudokuSpice/Data/CoordinateTracker.cs
>>>>>>> 3a970f73
      branch: internal-puzzle
      repo: https://github.com/MorganR/SudokuSpice.git
    id: Add
<<<<<<< HEAD
    path: ../SudokuSpice/CoordinateTracker.cs
=======
    path: ../SudokuSpice/Data/CoordinateTracker.cs
>>>>>>> 3a970f73
    startLine: 84
  assemblies:
  - SudokuSpice
  namespace: SudokuSpice
  summary: "\nAdds and tracks a previously unknown <xref href=\"SudokuSpice.Coordinate\" data-throw-if-not-resolved=\"false\"></xref>. This must only be called\nonce for any given Coordinate.\n"
  example: []
  syntax:
    content: public void Add(in Coordinate c)
    parameters:
    - id: c
      type: SudokuSpice.Coordinate
      description: The <xref href="SudokuSpice.Coordinate" data-throw-if-not-resolved="false"></xref> to add.
    content.vb: Public Sub Add(ByRef c As Coordinate)
  overload: SudokuSpice.CoordinateTracker.Add*
  nameWithType.vb: CoordinateTracker.Add(ByRef Coordinate)
  modifiers.csharp:
  - public
  modifiers.vb:
  - Public
  fullName.vb: SudokuSpice.CoordinateTracker.Add(ByRef SudokuSpice.Coordinate)
  name.vb: Add(ByRef Coordinate)
- uid: SudokuSpice.CoordinateTracker.Track(SudokuSpice.Coordinate@)
  commentId: M:SudokuSpice.CoordinateTracker.Track(SudokuSpice.Coordinate@)
  id: Track(SudokuSpice.Coordinate@)
  parent: SudokuSpice.CoordinateTracker
  langs:
  - csharp
  - vb
  name: Track(Coordinate)
  nameWithType: CoordinateTracker.Track(Coordinate)
  fullName: SudokuSpice.CoordinateTracker.Track(SudokuSpice.Coordinate)
  type: Method
  source:
    remote:
<<<<<<< HEAD
      path: SudokuSpice/CoordinateTracker.cs
=======
      path: SudokuSpice/Data/CoordinateTracker.cs
>>>>>>> 3a970f73
      branch: internal-puzzle
      repo: https://github.com/MorganR/SudokuSpice.git
    id: Track
<<<<<<< HEAD
    path: ../SudokuSpice/CoordinateTracker.cs
=======
    path: ../SudokuSpice/Data/CoordinateTracker.cs
>>>>>>> 3a970f73
    startLine: 97
  assemblies:
  - SudokuSpice
  namespace: SudokuSpice
  summary: "\nTracks a currently untracked <xref href=\"SudokuSpice.Coordinate\" data-throw-if-not-resolved=\"false\"></xref>. The coordinate must not be\ntracked already.\n"
  example: []
  syntax:
    content: public void Track(in Coordinate c)
    parameters:
    - id: c
      type: SudokuSpice.Coordinate
      description: The <xref href="SudokuSpice.Coordinate" data-throw-if-not-resolved="false"></xref> to track.
    content.vb: Public Sub Track(ByRef c As Coordinate)
  overload: SudokuSpice.CoordinateTracker.Track*
  nameWithType.vb: CoordinateTracker.Track(ByRef Coordinate)
  modifiers.csharp:
  - public
  modifiers.vb:
  - Public
  fullName.vb: SudokuSpice.CoordinateTracker.Track(ByRef SudokuSpice.Coordinate)
  name.vb: Track(ByRef Coordinate)
- uid: SudokuSpice.CoordinateTracker.AddOrTrackIfUntracked(SudokuSpice.Coordinate@)
  commentId: M:SudokuSpice.CoordinateTracker.AddOrTrackIfUntracked(SudokuSpice.Coordinate@)
  id: AddOrTrackIfUntracked(SudokuSpice.Coordinate@)
  parent: SudokuSpice.CoordinateTracker
  langs:
  - csharp
  - vb
  name: AddOrTrackIfUntracked(Coordinate)
  nameWithType: CoordinateTracker.AddOrTrackIfUntracked(Coordinate)
  fullName: SudokuSpice.CoordinateTracker.AddOrTrackIfUntracked(SudokuSpice.Coordinate)
  type: Method
  source:
    remote:
<<<<<<< HEAD
      path: SudokuSpice/CoordinateTracker.cs
=======
      path: SudokuSpice/Data/CoordinateTracker.cs
>>>>>>> 3a970f73
      branch: internal-puzzle
      repo: https://github.com/MorganR/SudokuSpice.git
    id: AddOrTrackIfUntracked
<<<<<<< HEAD
    path: ../SudokuSpice/CoordinateTracker.cs
=======
    path: ../SudokuSpice/Data/CoordinateTracker.cs
>>>>>>> 3a970f73
    startLine: 110
  assemblies:
  - SudokuSpice
  namespace: SudokuSpice
  summary: "\nEnsures a given <xref href=\"SudokuSpice.Coordinate\" data-throw-if-not-resolved=\"false\"></xref> is both added and tracked. Useful when callers\nare not certain of the status of the given <code>Coordinate</code>.\n"
  example: []
  syntax:
    content: public CoordinateTracker.AddOrTrackResult AddOrTrackIfUntracked(in Coordinate c)
    parameters:
    - id: c
      type: SudokuSpice.Coordinate
      description: The <xref href="SudokuSpice.Coordinate" data-throw-if-not-resolved="false"></xref> to track.
    return:
      type: SudokuSpice.CoordinateTracker.AddOrTrackResult
      description: The action that was taken.
    content.vb: Public Function AddOrTrackIfUntracked(ByRef c As Coordinate) As CoordinateTracker.AddOrTrackResult
  overload: SudokuSpice.CoordinateTracker.AddOrTrackIfUntracked*
  nameWithType.vb: CoordinateTracker.AddOrTrackIfUntracked(ByRef Coordinate)
  modifiers.csharp:
  - public
  modifiers.vb:
  - Public
  fullName.vb: SudokuSpice.CoordinateTracker.AddOrTrackIfUntracked(ByRef SudokuSpice.Coordinate)
  name.vb: AddOrTrackIfUntracked(ByRef Coordinate)
- uid: SudokuSpice.CoordinateTracker.Untrack(SudokuSpice.Coordinate@)
  commentId: M:SudokuSpice.CoordinateTracker.Untrack(SudokuSpice.Coordinate@)
  id: Untrack(SudokuSpice.Coordinate@)
  parent: SudokuSpice.CoordinateTracker
  langs:
  - csharp
  - vb
  name: Untrack(Coordinate)
  nameWithType: CoordinateTracker.Untrack(Coordinate)
  fullName: SudokuSpice.CoordinateTracker.Untrack(SudokuSpice.Coordinate)
  type: Method
  source:
    remote:
<<<<<<< HEAD
      path: SudokuSpice/CoordinateTracker.cs
=======
      path: SudokuSpice/Data/CoordinateTracker.cs
>>>>>>> 3a970f73
      branch: internal-puzzle
      repo: https://github.com/MorganR/SudokuSpice.git
    id: Untrack
<<<<<<< HEAD
    path: ../SudokuSpice/CoordinateTracker.cs
=======
    path: ../SudokuSpice/Data/CoordinateTracker.cs
>>>>>>> 3a970f73
    startLine: 131
  assemblies:
  - SudokuSpice
  namespace: SudokuSpice
  summary: "\nUntracks a given <xref href=\"SudokuSpice.Coordinate\" data-throw-if-not-resolved=\"false\"></xref>. The <code>Coordinate</code> must be currently\ntracked.\n"
  example: []
  syntax:
    content: public void Untrack(in Coordinate c)
    parameters:
    - id: c
      type: SudokuSpice.Coordinate
      description: The <xref href="SudokuSpice.Coordinate" data-throw-if-not-resolved="false"></xref> to untrack.
    content.vb: Public Sub Untrack(ByRef c As Coordinate)
  overload: SudokuSpice.CoordinateTracker.Untrack*
  nameWithType.vb: CoordinateTracker.Untrack(ByRef Coordinate)
  modifiers.csharp:
  - public
  modifiers.vb:
  - Public
  fullName.vb: SudokuSpice.CoordinateTracker.Untrack(ByRef SudokuSpice.Coordinate)
  name.vb: Untrack(ByRef Coordinate)
- uid: SudokuSpice.CoordinateTracker.UntrackAll
  commentId: M:SudokuSpice.CoordinateTracker.UntrackAll
  id: UntrackAll
  parent: SudokuSpice.CoordinateTracker
  langs:
  - csharp
  - vb
  name: UntrackAll()
  nameWithType: CoordinateTracker.UntrackAll()
  fullName: SudokuSpice.CoordinateTracker.UntrackAll()
  type: Method
  source:
    remote:
<<<<<<< HEAD
      path: SudokuSpice/CoordinateTracker.cs
=======
      path: SudokuSpice/Data/CoordinateTracker.cs
>>>>>>> 3a970f73
      branch: internal-puzzle
      repo: https://github.com/MorganR/SudokuSpice.git
    id: UntrackAll
<<<<<<< HEAD
    path: ../SudokuSpice/CoordinateTracker.cs
=======
    path: ../SudokuSpice/Data/CoordinateTracker.cs
>>>>>>> 3a970f73
    startLine: 148
  assemblies:
  - SudokuSpice
  namespace: SudokuSpice
  summary: "\nUntracks all <xref href=\"SudokuSpice.Coordinate\" data-throw-if-not-resolved=\"false\"></xref>s.\n"
  example: []
  syntax:
    content: public void UntrackAll()
    content.vb: Public Sub UntrackAll
  overload: SudokuSpice.CoordinateTracker.UntrackAll*
  modifiers.csharp:
  - public
  modifiers.vb:
  - Public
- uid: SudokuSpice.CoordinateTracker.GetTrackedCoords
  commentId: M:SudokuSpice.CoordinateTracker.GetTrackedCoords
  id: GetTrackedCoords
  parent: SudokuSpice.CoordinateTracker
  langs:
  - csharp
  - vb
  name: GetTrackedCoords()
  nameWithType: CoordinateTracker.GetTrackedCoords()
  fullName: SudokuSpice.CoordinateTracker.GetTrackedCoords()
  type: Method
  source:
    remote:
<<<<<<< HEAD
      path: SudokuSpice/CoordinateTracker.cs
=======
      path: SudokuSpice/Data/CoordinateTracker.cs
>>>>>>> 3a970f73
      branch: internal-puzzle
      repo: https://github.com/MorganR/SudokuSpice.git
    id: GetTrackedCoords
<<<<<<< HEAD
    path: ../SudokuSpice/CoordinateTracker.cs
=======
    path: ../SudokuSpice/Data/CoordinateTracker.cs
>>>>>>> 3a970f73
    startLine: 153
  assemblies:
  - SudokuSpice
  namespace: SudokuSpice
  summary: "\nProvides readonly access to the currently tracked <xref href=\"SudokuSpice.Coordinate\" data-throw-if-not-resolved=\"false\"></xref>s.\n"
  example: []
  syntax:
    content: public ReadOnlySpan<Coordinate> GetTrackedCoords()
    return:
      type: ReadOnlySpan{SudokuSpice.Coordinate}
    content.vb: Public Function GetTrackedCoords As ReadOnlySpan(Of Coordinate)
  overload: SudokuSpice.CoordinateTracker.GetTrackedCoords*
  modifiers.csharp:
  - public
  modifiers.vb:
  - Public
references:
- uid: SudokuSpice.Coordinate
  commentId: T:SudokuSpice.Coordinate
  parent: SudokuSpice
  name: Coordinate
  nameWithType: Coordinate
  fullName: SudokuSpice.Coordinate
- uid: SudokuSpice
  commentId: N:SudokuSpice
  name: SudokuSpice
  nameWithType: SudokuSpice
  fullName: SudokuSpice
- uid: SudokuSpice.CoordinateTracker.NumTracked*
  commentId: Overload:SudokuSpice.CoordinateTracker.NumTracked
  name: NumTracked
  nameWithType: CoordinateTracker.NumTracked
  fullName: SudokuSpice.CoordinateTracker.NumTracked
- uid: System.Int32
  isExternal: true
  name: Int32
  nameWithType: Int32
  fullName: System.Int32
- uid: SudokuSpice.CoordinateTracker.Size*
  commentId: Overload:SudokuSpice.CoordinateTracker.Size
  name: Size
  nameWithType: CoordinateTracker.Size
  fullName: SudokuSpice.CoordinateTracker.Size
- uid: SudokuSpice.CoordinateTracker.#ctor*
  commentId: Overload:SudokuSpice.CoordinateTracker.#ctor
  name: CoordinateTracker
  nameWithType: CoordinateTracker.CoordinateTracker
  fullName: SudokuSpice.CoordinateTracker.CoordinateTracker
- uid: SudokuSpice.CoordinateTracker
  commentId: T:SudokuSpice.CoordinateTracker
  parent: SudokuSpice
  name: CoordinateTracker
  nameWithType: CoordinateTracker
  fullName: SudokuSpice.CoordinateTracker
- uid: SudokuSpice.CoordinateTracker.Add*
  commentId: Overload:SudokuSpice.CoordinateTracker.Add
  name: Add
  nameWithType: CoordinateTracker.Add
  fullName: SudokuSpice.CoordinateTracker.Add
- uid: SudokuSpice.CoordinateTracker.Track*
  commentId: Overload:SudokuSpice.CoordinateTracker.Track
  name: Track
  nameWithType: CoordinateTracker.Track
  fullName: SudokuSpice.CoordinateTracker.Track
- uid: SudokuSpice.CoordinateTracker.AddOrTrackIfUntracked*
  commentId: Overload:SudokuSpice.CoordinateTracker.AddOrTrackIfUntracked
  name: AddOrTrackIfUntracked
  nameWithType: CoordinateTracker.AddOrTrackIfUntracked
  fullName: SudokuSpice.CoordinateTracker.AddOrTrackIfUntracked
- uid: SudokuSpice.CoordinateTracker.AddOrTrackResult
  commentId: T:SudokuSpice.CoordinateTracker.AddOrTrackResult
  parent: SudokuSpice
  name: CoordinateTracker.AddOrTrackResult
  nameWithType: CoordinateTracker.AddOrTrackResult
  fullName: SudokuSpice.CoordinateTracker.AddOrTrackResult
- uid: SudokuSpice.CoordinateTracker.Untrack*
  commentId: Overload:SudokuSpice.CoordinateTracker.Untrack
  name: Untrack
  nameWithType: CoordinateTracker.Untrack
  fullName: SudokuSpice.CoordinateTracker.Untrack
- uid: SudokuSpice.CoordinateTracker.UntrackAll*
  commentId: Overload:SudokuSpice.CoordinateTracker.UntrackAll
  name: UntrackAll
  nameWithType: CoordinateTracker.UntrackAll
  fullName: SudokuSpice.CoordinateTracker.UntrackAll
- uid: SudokuSpice.CoordinateTracker.GetTrackedCoords*
  commentId: Overload:SudokuSpice.CoordinateTracker.GetTrackedCoords
  name: GetTrackedCoords
  nameWithType: CoordinateTracker.GetTrackedCoords
  fullName: SudokuSpice.CoordinateTracker.GetTrackedCoords
- uid: ReadOnlySpan{SudokuSpice.Coordinate}
  commentId: '!:ReadOnlySpan{SudokuSpice.Coordinate}'
  definition: ReadOnlySpan`1
  name: ReadOnlySpan<Coordinate>
  nameWithType: ReadOnlySpan<Coordinate>
  fullName: ReadOnlySpan<SudokuSpice.Coordinate>
  nameWithType.vb: ReadOnlySpan(Of Coordinate)
  fullName.vb: ReadOnlySpan(Of SudokuSpice.Coordinate)
  name.vb: ReadOnlySpan(Of Coordinate)
  spec.csharp:
  - uid: ReadOnlySpan`1
    name: ReadOnlySpan
    nameWithType: ReadOnlySpan
    fullName: ReadOnlySpan
    isExternal: true
  - name: <
    nameWithType: <
    fullName: <
  - uid: SudokuSpice.Coordinate
    name: Coordinate
    nameWithType: Coordinate
    fullName: SudokuSpice.Coordinate
  - name: '>'
    nameWithType: '>'
    fullName: '>'
  spec.vb:
  - uid: ReadOnlySpan`1
    name: ReadOnlySpan
    nameWithType: ReadOnlySpan
    fullName: ReadOnlySpan
    isExternal: true
  - name: '(Of '
    nameWithType: '(Of '
    fullName: '(Of '
  - uid: SudokuSpice.Coordinate
    name: Coordinate
    nameWithType: Coordinate
    fullName: SudokuSpice.Coordinate
  - name: )
    nameWithType: )
    fullName: )
- uid: ReadOnlySpan`1
  isExternal: true
  name: ReadOnlySpan<>
  nameWithType: ReadOnlySpan<>
  fullName: ReadOnlySpan<>
  nameWithType.vb: ReadOnlySpan(Of )
  fullName.vb: ReadOnlySpan(Of )
  name.vb: ReadOnlySpan(Of )
  spec.csharp:
  - uid: ReadOnlySpan`1
    name: ReadOnlySpan
    nameWithType: ReadOnlySpan
    fullName: ReadOnlySpan
    isExternal: true
  - name: <
    nameWithType: <
    fullName: <
  - name: ''
    nameWithType: ''
    fullName: ''
  - name: '>'
    nameWithType: '>'
    fullName: '>'
  spec.vb:
  - uid: ReadOnlySpan`1
    name: ReadOnlySpan
    nameWithType: ReadOnlySpan
    fullName: ReadOnlySpan
    isExternal: true
  - name: '(Of '
    nameWithType: '(Of '
    fullName: '(Of '
  - name: ''
    nameWithType: ''
    fullName: ''
  - name: )
    nameWithType: )
    fullName: )<|MERGE_RESOLUTION|>--- conflicted
+++ resolved
@@ -24,19 +24,11 @@
   type: Class
   source:
     remote:
-<<<<<<< HEAD
-      path: SudokuSpice/CoordinateTracker.cs
-=======
-      path: SudokuSpice/Data/CoordinateTracker.cs
->>>>>>> 3a970f73
+      path: SudokuSpice/CoordinateTracker.cs
       branch: internal-puzzle
       repo: https://github.com/MorganR/SudokuSpice.git
     id: CoordinateTracker
-<<<<<<< HEAD
-    path: ../SudokuSpice/CoordinateTracker.cs
-=======
-    path: ../SudokuSpice/Data/CoordinateTracker.cs
->>>>>>> 3a970f73
+    path: ../SudokuSpice/CoordinateTracker.cs
     startLine: 12
   assemblies:
   - SudokuSpice
@@ -70,19 +62,11 @@
   type: Property
   source:
     remote:
-<<<<<<< HEAD
-      path: SudokuSpice/CoordinateTracker.cs
-=======
-      path: SudokuSpice/Data/CoordinateTracker.cs
->>>>>>> 3a970f73
+      path: SudokuSpice/CoordinateTracker.cs
       branch: internal-puzzle
       repo: https://github.com/MorganR/SudokuSpice.git
     id: NumTracked
-<<<<<<< HEAD
-    path: ../SudokuSpice/CoordinateTracker.cs
-=======
-    path: ../SudokuSpice/Data/CoordinateTracker.cs
->>>>>>> 3a970f73
+    path: ../SudokuSpice/CoordinateTracker.cs
     startLine: 21
   assemblies:
   - SudokuSpice
@@ -115,19 +99,11 @@
   type: Property
   source:
     remote:
-<<<<<<< HEAD
-      path: SudokuSpice/CoordinateTracker.cs
-=======
-      path: SudokuSpice/Data/CoordinateTracker.cs
->>>>>>> 3a970f73
+      path: SudokuSpice/CoordinateTracker.cs
       branch: internal-puzzle
       repo: https://github.com/MorganR/SudokuSpice.git
     id: Size
-<<<<<<< HEAD
-    path: ../SudokuSpice/CoordinateTracker.cs
-=======
-    path: ../SudokuSpice/Data/CoordinateTracker.cs
->>>>>>> 3a970f73
+    path: ../SudokuSpice/CoordinateTracker.cs
     startLine: 23
   assemblies:
   - SudokuSpice
@@ -158,19 +134,11 @@
   type: Constructor
   source:
     remote:
-<<<<<<< HEAD
-      path: SudokuSpice/CoordinateTracker.cs
-=======
-      path: SudokuSpice/Data/CoordinateTracker.cs
->>>>>>> 3a970f73
+      path: SudokuSpice/CoordinateTracker.cs
       branch: internal-puzzle
       repo: https://github.com/MorganR/SudokuSpice.git
     id: .ctor
-<<<<<<< HEAD
-    path: ../SudokuSpice/CoordinateTracker.cs
-=======
-    path: ../SudokuSpice/Data/CoordinateTracker.cs
->>>>>>> 3a970f73
+    path: ../SudokuSpice/CoordinateTracker.cs
     startLine: 53
   assemblies:
   - SudokuSpice
@@ -202,19 +170,11 @@
   type: Constructor
   source:
     remote:
-<<<<<<< HEAD
-      path: SudokuSpice/CoordinateTracker.cs
-=======
-      path: SudokuSpice/Data/CoordinateTracker.cs
->>>>>>> 3a970f73
+      path: SudokuSpice/CoordinateTracker.cs
       branch: internal-puzzle
       repo: https://github.com/MorganR/SudokuSpice.git
     id: .ctor
-<<<<<<< HEAD
-    path: ../SudokuSpice/CoordinateTracker.cs
-=======
-    path: ../SudokuSpice/Data/CoordinateTracker.cs
->>>>>>> 3a970f73
+    path: ../SudokuSpice/CoordinateTracker.cs
     startLine: 71
   assemblies:
   - SudokuSpice
@@ -246,19 +206,11 @@
   type: Method
   source:
     remote:
-<<<<<<< HEAD
-      path: SudokuSpice/CoordinateTracker.cs
-=======
-      path: SudokuSpice/Data/CoordinateTracker.cs
->>>>>>> 3a970f73
+      path: SudokuSpice/CoordinateTracker.cs
       branch: internal-puzzle
       repo: https://github.com/MorganR/SudokuSpice.git
     id: Add
-<<<<<<< HEAD
-    path: ../SudokuSpice/CoordinateTracker.cs
-=======
-    path: ../SudokuSpice/Data/CoordinateTracker.cs
->>>>>>> 3a970f73
+    path: ../SudokuSpice/CoordinateTracker.cs
     startLine: 84
   assemblies:
   - SudokuSpice
@@ -293,19 +245,11 @@
   type: Method
   source:
     remote:
-<<<<<<< HEAD
-      path: SudokuSpice/CoordinateTracker.cs
-=======
-      path: SudokuSpice/Data/CoordinateTracker.cs
->>>>>>> 3a970f73
+      path: SudokuSpice/CoordinateTracker.cs
       branch: internal-puzzle
       repo: https://github.com/MorganR/SudokuSpice.git
     id: Track
-<<<<<<< HEAD
-    path: ../SudokuSpice/CoordinateTracker.cs
-=======
-    path: ../SudokuSpice/Data/CoordinateTracker.cs
->>>>>>> 3a970f73
+    path: ../SudokuSpice/CoordinateTracker.cs
     startLine: 97
   assemblies:
   - SudokuSpice
@@ -340,19 +284,11 @@
   type: Method
   source:
     remote:
-<<<<<<< HEAD
-      path: SudokuSpice/CoordinateTracker.cs
-=======
-      path: SudokuSpice/Data/CoordinateTracker.cs
->>>>>>> 3a970f73
+      path: SudokuSpice/CoordinateTracker.cs
       branch: internal-puzzle
       repo: https://github.com/MorganR/SudokuSpice.git
     id: AddOrTrackIfUntracked
-<<<<<<< HEAD
-    path: ../SudokuSpice/CoordinateTracker.cs
-=======
-    path: ../SudokuSpice/Data/CoordinateTracker.cs
->>>>>>> 3a970f73
+    path: ../SudokuSpice/CoordinateTracker.cs
     startLine: 110
   assemblies:
   - SudokuSpice
@@ -390,19 +326,11 @@
   type: Method
   source:
     remote:
-<<<<<<< HEAD
-      path: SudokuSpice/CoordinateTracker.cs
-=======
-      path: SudokuSpice/Data/CoordinateTracker.cs
->>>>>>> 3a970f73
+      path: SudokuSpice/CoordinateTracker.cs
       branch: internal-puzzle
       repo: https://github.com/MorganR/SudokuSpice.git
     id: Untrack
-<<<<<<< HEAD
-    path: ../SudokuSpice/CoordinateTracker.cs
-=======
-    path: ../SudokuSpice/Data/CoordinateTracker.cs
->>>>>>> 3a970f73
+    path: ../SudokuSpice/CoordinateTracker.cs
     startLine: 131
   assemblies:
   - SudokuSpice
@@ -437,19 +365,11 @@
   type: Method
   source:
     remote:
-<<<<<<< HEAD
-      path: SudokuSpice/CoordinateTracker.cs
-=======
-      path: SudokuSpice/Data/CoordinateTracker.cs
->>>>>>> 3a970f73
+      path: SudokuSpice/CoordinateTracker.cs
       branch: internal-puzzle
       repo: https://github.com/MorganR/SudokuSpice.git
     id: UntrackAll
-<<<<<<< HEAD
-    path: ../SudokuSpice/CoordinateTracker.cs
-=======
-    path: ../SudokuSpice/Data/CoordinateTracker.cs
->>>>>>> 3a970f73
+    path: ../SudokuSpice/CoordinateTracker.cs
     startLine: 148
   assemblies:
   - SudokuSpice
@@ -477,19 +397,11 @@
   type: Method
   source:
     remote:
-<<<<<<< HEAD
-      path: SudokuSpice/CoordinateTracker.cs
-=======
-      path: SudokuSpice/Data/CoordinateTracker.cs
->>>>>>> 3a970f73
+      path: SudokuSpice/CoordinateTracker.cs
       branch: internal-puzzle
       repo: https://github.com/MorganR/SudokuSpice.git
     id: GetTrackedCoords
-<<<<<<< HEAD
-    path: ../SudokuSpice/CoordinateTracker.cs
-=======
-    path: ../SudokuSpice/Data/CoordinateTracker.cs
->>>>>>> 3a970f73
+    path: ../SudokuSpice/CoordinateTracker.cs
     startLine: 153
   assemblies:
   - SudokuSpice
