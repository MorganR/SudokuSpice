--- conflicted
+++ resolved
@@ -25,11 +25,7 @@
   source:
     remote:
       path: SudokuSpice/CoordinateTracker.cs
-<<<<<<< HEAD
-      branch: master
-=======
-      branch: init-or-not-init
->>>>>>> c8198ec5
+      branch: init-or-not-init
       repo: https://github.com/MorganR/SudokuSpice.git
     id: CoordinateTracker
     path: ../SudokuSpice/CoordinateTracker.cs
@@ -67,11 +63,7 @@
   source:
     remote:
       path: SudokuSpice/CoordinateTracker.cs
-<<<<<<< HEAD
-      branch: master
-=======
-      branch: init-or-not-init
->>>>>>> c8198ec5
+      branch: init-or-not-init
       repo: https://github.com/MorganR/SudokuSpice.git
     id: NumTracked
     path: ../SudokuSpice/CoordinateTracker.cs
@@ -108,11 +100,7 @@
   source:
     remote:
       path: SudokuSpice/CoordinateTracker.cs
-<<<<<<< HEAD
-      branch: master
-=======
-      branch: init-or-not-init
->>>>>>> c8198ec5
+      branch: init-or-not-init
       repo: https://github.com/MorganR/SudokuSpice.git
     id: Size
     path: ../SudokuSpice/CoordinateTracker.cs
@@ -147,11 +135,7 @@
   source:
     remote:
       path: SudokuSpice/CoordinateTracker.cs
-<<<<<<< HEAD
-      branch: master
-=======
-      branch: init-or-not-init
->>>>>>> c8198ec5
+      branch: init-or-not-init
       repo: https://github.com/MorganR/SudokuSpice.git
     id: .ctor
     path: ../SudokuSpice/CoordinateTracker.cs
@@ -187,11 +171,7 @@
   source:
     remote:
       path: SudokuSpice/CoordinateTracker.cs
-<<<<<<< HEAD
-      branch: master
-=======
-      branch: init-or-not-init
->>>>>>> c8198ec5
+      branch: init-or-not-init
       repo: https://github.com/MorganR/SudokuSpice.git
     id: .ctor
     path: ../SudokuSpice/CoordinateTracker.cs
@@ -227,11 +207,7 @@
   source:
     remote:
       path: SudokuSpice/CoordinateTracker.cs
-<<<<<<< HEAD
-      branch: master
-=======
-      branch: init-or-not-init
->>>>>>> c8198ec5
+      branch: init-or-not-init
       repo: https://github.com/MorganR/SudokuSpice.git
     id: Add
     path: ../SudokuSpice/CoordinateTracker.cs
@@ -270,11 +246,7 @@
   source:
     remote:
       path: SudokuSpice/CoordinateTracker.cs
-<<<<<<< HEAD
-      branch: master
-=======
-      branch: init-or-not-init
->>>>>>> c8198ec5
+      branch: init-or-not-init
       repo: https://github.com/MorganR/SudokuSpice.git
     id: Track
     path: ../SudokuSpice/CoordinateTracker.cs
@@ -313,11 +285,7 @@
   source:
     remote:
       path: SudokuSpice/CoordinateTracker.cs
-<<<<<<< HEAD
-      branch: master
-=======
-      branch: init-or-not-init
->>>>>>> c8198ec5
+      branch: init-or-not-init
       repo: https://github.com/MorganR/SudokuSpice.git
     id: AddOrTrackIfUntracked
     path: ../SudokuSpice/CoordinateTracker.cs
@@ -359,11 +327,7 @@
   source:
     remote:
       path: SudokuSpice/CoordinateTracker.cs
-<<<<<<< HEAD
-      branch: master
-=======
-      branch: init-or-not-init
->>>>>>> c8198ec5
+      branch: init-or-not-init
       repo: https://github.com/MorganR/SudokuSpice.git
     id: Untrack
     path: ../SudokuSpice/CoordinateTracker.cs
@@ -402,11 +366,7 @@
   source:
     remote:
       path: SudokuSpice/CoordinateTracker.cs
-<<<<<<< HEAD
-      branch: master
-=======
-      branch: init-or-not-init
->>>>>>> c8198ec5
+      branch: init-or-not-init
       repo: https://github.com/MorganR/SudokuSpice.git
     id: UntrackAll
     path: ../SudokuSpice/CoordinateTracker.cs
@@ -438,11 +398,7 @@
   source:
     remote:
       path: SudokuSpice/CoordinateTracker.cs
-<<<<<<< HEAD
-      branch: master
-=======
-      branch: init-or-not-init
->>>>>>> c8198ec5
+      branch: init-or-not-init
       repo: https://github.com/MorganR/SudokuSpice.git
     id: GetTrackedCoords
     path: ../SudokuSpice/CoordinateTracker.cs
