--- conflicted
+++ resolved
@@ -20,11 +20,7 @@
   source:
     remote:
       path: SudokuSpice/RuleBased/Heuristics/UniqueInBoxHeuristic.cs
-<<<<<<< HEAD
-      branch: master
-=======
       branch: init-or-not-init
->>>>>>> c8198ec5
       repo: https://github.com/MorganR/SudokuSpice.git
     id: UniqueInBoxHeuristic
     path: ../SudokuSpice/RuleBased/Heuristics/UniqueInBoxHeuristic.cs
@@ -64,11 +60,7 @@
   source:
     remote:
       path: SudokuSpice/RuleBased/Heuristics/UniqueInBoxHeuristic.cs
-<<<<<<< HEAD
-      branch: master
-=======
       branch: init-or-not-init
->>>>>>> c8198ec5
       repo: https://github.com/MorganR/SudokuSpice.git
     id: .ctor
     path: ../SudokuSpice/RuleBased/Heuristics/UniqueInBoxHeuristic.cs
@@ -104,11 +96,7 @@
   source:
     remote:
       path: SudokuSpice/RuleBased/Heuristics/UniqueInBoxHeuristic.cs
-<<<<<<< HEAD
-      branch: master
-=======
       branch: init-or-not-init
->>>>>>> c8198ec5
       repo: https://github.com/MorganR/SudokuSpice.git
     id: CopyWithNewReferences
     path: ../SudokuSpice/RuleBased/Heuristics/UniqueInBoxHeuristic.cs
@@ -152,11 +140,7 @@
   source:
     remote:
       path: SudokuSpice/RuleBased/Heuristics/UniqueInBoxHeuristic.cs
-<<<<<<< HEAD
-      branch: master
-=======
       branch: init-or-not-init
->>>>>>> c8198ec5
       repo: https://github.com/MorganR/SudokuSpice.git
     id: TryInitFor
     path: ../SudokuSpice/RuleBased/Heuristics/UniqueInBoxHeuristic.cs
@@ -198,11 +182,7 @@
   source:
     remote:
       path: SudokuSpice/RuleBased/Heuristics/UniqueInBoxHeuristic.cs
-<<<<<<< HEAD
-      branch: master
-=======
       branch: init-or-not-init
->>>>>>> c8198ec5
       repo: https://github.com/MorganR/SudokuSpice.git
     id: UpdateAll
     path: ../SudokuSpice/RuleBased/Heuristics/UniqueInBoxHeuristic.cs
@@ -239,11 +219,7 @@
   source:
     remote:
       path: SudokuSpice/RuleBased/Heuristics/UniqueInBoxHeuristic.cs
-<<<<<<< HEAD
-      branch: master
-=======
       branch: init-or-not-init
->>>>>>> c8198ec5
       repo: https://github.com/MorganR/SudokuSpice.git
     id: UndoLastUpdate
     path: ../SudokuSpice/RuleBased/Heuristics/UniqueInBoxHeuristic.cs
