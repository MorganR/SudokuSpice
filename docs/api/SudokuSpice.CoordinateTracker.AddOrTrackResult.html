--- conflicted
+++ resolved
@@ -124,11 +124,7 @@
                     <a href="https://github.com/MorganR/SudokuSpice/new/master/apiSpec/new?filename=SudokuSpice_CoordinateTracker_AddOrTrackResult.md&amp;value=---%0Auid%3A%20SudokuSpice.CoordinateTracker.AddOrTrackResult%0Asummary%3A%20'*You%20can%20override%20summary%20for%20the%20API%20here%20using%20*MARKDOWN*%20syntax'%0A---%0A%0A*Please%20type%20below%20more%20information%20about%20this%20API%3A*%0A%0A" class="contribution-link">Improve this Doc</a>
                   </li>
                   <li>
-<<<<<<< HEAD
                     <a href="https://github.com/MorganR/SudokuSpice/blob/internal-puzzle/SudokuSpice/CoordinateTracker.cs/#L31" class="contribution-link">View Source</a>
-=======
-                    <a href="https://github.com/MorganR/SudokuSpice/blob/internal-puzzle/SudokuSpice/Data/CoordinateTracker.cs/#L31" class="contribution-link">View Source</a>
->>>>>>> 3a970f73
                   </li>
                 </ul>
               </div>
